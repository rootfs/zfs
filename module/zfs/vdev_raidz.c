/*
 * CDDL HEADER START
 *
 * The contents of this file are subject to the terms of the
 * Common Development and Distribution License (the "License").
 * You may not use this file except in compliance with the License.
 *
 * You can obtain a copy of the license at usr/src/OPENSOLARIS.LICENSE
 * or http://www.opensolaris.org/os/licensing.
 * See the License for the specific language governing permissions
 * and limitations under the License.
 *
 * When distributing Covered Code, include this CDDL HEADER in each
 * file and include the License file at usr/src/OPENSOLARIS.LICENSE.
 * If applicable, add the following below this CDDL HEADER, with the
 * fields enclosed by brackets "[]" replaced with your own identifying
 * information: Portions Copyright [yyyy] [name of copyright owner]
 *
 * CDDL HEADER END
 */

/*
 * Copyright 2009 Sun Microsystems, Inc.  All rights reserved.
 * Use is subject to license terms.
 */

#include <sys/zfs_context.h>
#include <sys/spa.h>
#include <sys/vdev_impl.h>
#include <sys/zio.h>
#include <sys/zio_checksum.h>
#include <sys/fs/zfs.h>
#include <sys/fm/fs/zfs.h>

/*
 * Virtual device vector for RAID-Z.
 *
 * This vdev supports single, double, and triple parity. For single parity,
 * we use a simple XOR of all the data columns. For double or triple parity,
 * we use a special case of Reed-Solomon coding. This extends the
 * technique described in "The mathematics of RAID-6" by H. Peter Anvin by
 * drawing on the system described in "A Tutorial on Reed-Solomon Coding for
 * Fault-Tolerance in RAID-like Systems" by James S. Plank on which the
 * former is also based. The latter is designed to provide higher performance
 * for writes.
 *
 * Note that the Plank paper claimed to support arbitrary N+M, but was then
 * amended six years later identifying a critical flaw that invalidates its
 * claims. Nevertheless, the technique can be adapted to work for up to
 * triple parity. For additional parity, the amendment "Note: Correction to
 * the 1997 Tutorial on Reed-Solomon Coding" by James S. Plank and Ying Ding
 * is viable, but the additional complexity means that write performance will
 * suffer.
 *
 * All of the methods above operate on a Galois field, defined over the
 * integers mod 2^N. In our case we choose N=8 for GF(8) so that all elements
 * can be expressed with a single byte. Briefly, the operations on the
 * field are defined as follows:
 *
 *   o addition (+) is represented by a bitwise XOR
 *   o subtraction (-) is therefore identical to addition: A + B = A - B
 *   o multiplication of A by 2 is defined by the following bitwise expression:
 *	(A * 2)_7 = A_6
 *	(A * 2)_6 = A_5
 *	(A * 2)_5 = A_4
 *	(A * 2)_4 = A_3 + A_7
 *	(A * 2)_3 = A_2 + A_7
 *	(A * 2)_2 = A_1 + A_7
 *	(A * 2)_1 = A_0
 *	(A * 2)_0 = A_7
 *
 * In C, multiplying by 2 is therefore ((a << 1) ^ ((a & 0x80) ? 0x1d : 0)).
 * As an aside, this multiplication is derived from the error correcting
 * primitive polynomial x^8 + x^4 + x^3 + x^2 + 1.
 *
 * Observe that any number in the field (except for 0) can be expressed as a
 * power of 2 -- a generator for the field. We store a table of the powers of
 * 2 and logs base 2 for quick look ups, and exploit the fact that A * B can
 * be rewritten as 2^(log_2(A) + log_2(B)) (where '+' is normal addition rather
 * than field addition). The inverse of a field element A (A^-1) is therefore
 * A ^ (255 - 1) = A^254.
 *
 * The up-to-three parity columns, P, Q, R over several data columns,
 * D_0, ... D_n-1, can be expressed by field operations:
 *
 *	P = D_0 + D_1 + ... + D_n-2 + D_n-1
 *	Q = 2^n-1 * D_0 + 2^n-2 * D_1 + ... + 2^1 * D_n-2 + 2^0 * D_n-1
 *	  = ((...((D_0) * 2 + D_1) * 2 + ...) * 2 + D_n-2) * 2 + D_n-1
 *	R = 4^n-1 * D_0 + 4^n-2 * D_1 + ... + 4^1 * D_n-2 + 4^0 * D_n-1
 *	  = ((...((D_0) * 4 + D_1) * 4 + ...) * 4 + D_n-2) * 4 + D_n-1
 *
 * We chose 1, 2, and 4 as our generators because 1 corresponds to the trival
 * XOR operation, and 2 and 4 can be computed quickly and generate linearly-
 * independent coefficients. (There are no additional coefficients that have
 * this property which is why the uncorrected Plank method breaks down.)
 *
 * See the reconstruction code below for how P, Q and R can used individually
 * or in concert to recover missing data columns.
 */

typedef struct raidz_col {
	uint64_t rc_devidx;		/* child device index for I/O */
	uint64_t rc_offset;		/* device offset */
	uint64_t rc_size;		/* I/O size */
	void *rc_data;			/* I/O data */
	int rc_error;			/* I/O error for this device */
	uint8_t rc_tried;		/* Did we attempt this I/O column? */
	uint8_t rc_skipped;		/* Did we skip this I/O column? */
} raidz_col_t;

typedef struct raidz_map {
	uint64_t rm_cols;		/* Regular column count */
	uint64_t rm_scols;		/* Count including skipped columns */
	uint64_t rm_bigcols;		/* Number of oversized columns */
	uint64_t rm_asize;		/* Actual total I/O size */
	uint64_t rm_missingdata;	/* Count of missing data devices */
	uint64_t rm_missingparity;	/* Count of missing parity devices */
	uint64_t rm_firstdatacol;	/* First data column/parity count */
	uint64_t rm_skipped;		/* Skipped sectors for padding */
	raidz_col_t rm_col[1];		/* Flexible array of I/O columns */
} raidz_map_t;

#define	VDEV_RAIDZ_P		0
#define	VDEV_RAIDZ_Q		1
#define	VDEV_RAIDZ_R		2
#define	VDEV_RAIDZ_MAXPARITY	3

#define	VDEV_RAIDZ_MUL_2(x)	(((x) << 1) ^ (((x) & 0x80) ? 0x1d : 0))
#define	VDEV_RAIDZ_MUL_4(x)	(VDEV_RAIDZ_MUL_2(VDEV_RAIDZ_MUL_2(x)))

/*
 * We provide a mechanism to perform the field multiplication operation on a
 * 64-bit value all at once rather than a byte at a time. This works by
 * creating a mask from the top bit in each byte and using that to
 * conditionally apply the XOR of 0x1d.
 */
#define	VDEV_RAIDZ_64MUL_2(x, mask) \
{ \
	(mask) = (x) & 0x8080808080808080ULL; \
	(mask) = ((mask) << 1) - ((mask) >> 7); \
	(x) = (((x) << 1) & 0xfefefefefefefefeULL) ^ \
	    ((mask) & 0x1d1d1d1d1d1d1d1d); \
}

#define	VDEV_RAIDZ_64MUL_4(x, mask) \
{ \
	VDEV_RAIDZ_64MUL_2((x), mask); \
	VDEV_RAIDZ_64MUL_2((x), mask); \
}

/*
 * Force reconstruction to use the general purpose method.
 */
int vdev_raidz_default_to_general;

/*
 * These two tables represent powers and logs of 2 in the Galois field defined
 * above. These values were computed by repeatedly multiplying by 2 as above.
 */
static const uint8_t vdev_raidz_pow2[256] = {
	0x01, 0x02, 0x04, 0x08, 0x10, 0x20, 0x40, 0x80,
	0x1d, 0x3a, 0x74, 0xe8, 0xcd, 0x87, 0x13, 0x26,
	0x4c, 0x98, 0x2d, 0x5a, 0xb4, 0x75, 0xea, 0xc9,
	0x8f, 0x03, 0x06, 0x0c, 0x18, 0x30, 0x60, 0xc0,
	0x9d, 0x27, 0x4e, 0x9c, 0x25, 0x4a, 0x94, 0x35,
	0x6a, 0xd4, 0xb5, 0x77, 0xee, 0xc1, 0x9f, 0x23,
	0x46, 0x8c, 0x05, 0x0a, 0x14, 0x28, 0x50, 0xa0,
	0x5d, 0xba, 0x69, 0xd2, 0xb9, 0x6f, 0xde, 0xa1,
	0x5f, 0xbe, 0x61, 0xc2, 0x99, 0x2f, 0x5e, 0xbc,
	0x65, 0xca, 0x89, 0x0f, 0x1e, 0x3c, 0x78, 0xf0,
	0xfd, 0xe7, 0xd3, 0xbb, 0x6b, 0xd6, 0xb1, 0x7f,
	0xfe, 0xe1, 0xdf, 0xa3, 0x5b, 0xb6, 0x71, 0xe2,
	0xd9, 0xaf, 0x43, 0x86, 0x11, 0x22, 0x44, 0x88,
	0x0d, 0x1a, 0x34, 0x68, 0xd0, 0xbd, 0x67, 0xce,
	0x81, 0x1f, 0x3e, 0x7c, 0xf8, 0xed, 0xc7, 0x93,
	0x3b, 0x76, 0xec, 0xc5, 0x97, 0x33, 0x66, 0xcc,
	0x85, 0x17, 0x2e, 0x5c, 0xb8, 0x6d, 0xda, 0xa9,
	0x4f, 0x9e, 0x21, 0x42, 0x84, 0x15, 0x2a, 0x54,
	0xa8, 0x4d, 0x9a, 0x29, 0x52, 0xa4, 0x55, 0xaa,
	0x49, 0x92, 0x39, 0x72, 0xe4, 0xd5, 0xb7, 0x73,
	0xe6, 0xd1, 0xbf, 0x63, 0xc6, 0x91, 0x3f, 0x7e,
	0xfc, 0xe5, 0xd7, 0xb3, 0x7b, 0xf6, 0xf1, 0xff,
	0xe3, 0xdb, 0xab, 0x4b, 0x96, 0x31, 0x62, 0xc4,
	0x95, 0x37, 0x6e, 0xdc, 0xa5, 0x57, 0xae, 0x41,
	0x82, 0x19, 0x32, 0x64, 0xc8, 0x8d, 0x07, 0x0e,
	0x1c, 0x38, 0x70, 0xe0, 0xdd, 0xa7, 0x53, 0xa6,
	0x51, 0xa2, 0x59, 0xb2, 0x79, 0xf2, 0xf9, 0xef,
	0xc3, 0x9b, 0x2b, 0x56, 0xac, 0x45, 0x8a, 0x09,
	0x12, 0x24, 0x48, 0x90, 0x3d, 0x7a, 0xf4, 0xf5,
	0xf7, 0xf3, 0xfb, 0xeb, 0xcb, 0x8b, 0x0b, 0x16,
	0x2c, 0x58, 0xb0, 0x7d, 0xfa, 0xe9, 0xcf, 0x83,
	0x1b, 0x36, 0x6c, 0xd8, 0xad, 0x47, 0x8e, 0x01
};
static const uint8_t vdev_raidz_log2[256] = {
	0x00, 0x00, 0x01, 0x19, 0x02, 0x32, 0x1a, 0xc6,
	0x03, 0xdf, 0x33, 0xee, 0x1b, 0x68, 0xc7, 0x4b,
	0x04, 0x64, 0xe0, 0x0e, 0x34, 0x8d, 0xef, 0x81,
	0x1c, 0xc1, 0x69, 0xf8, 0xc8, 0x08, 0x4c, 0x71,
	0x05, 0x8a, 0x65, 0x2f, 0xe1, 0x24, 0x0f, 0x21,
	0x35, 0x93, 0x8e, 0xda, 0xf0, 0x12, 0x82, 0x45,
	0x1d, 0xb5, 0xc2, 0x7d, 0x6a, 0x27, 0xf9, 0xb9,
	0xc9, 0x9a, 0x09, 0x78, 0x4d, 0xe4, 0x72, 0xa6,
	0x06, 0xbf, 0x8b, 0x62, 0x66, 0xdd, 0x30, 0xfd,
	0xe2, 0x98, 0x25, 0xb3, 0x10, 0x91, 0x22, 0x88,
	0x36, 0xd0, 0x94, 0xce, 0x8f, 0x96, 0xdb, 0xbd,
	0xf1, 0xd2, 0x13, 0x5c, 0x83, 0x38, 0x46, 0x40,
	0x1e, 0x42, 0xb6, 0xa3, 0xc3, 0x48, 0x7e, 0x6e,
	0x6b, 0x3a, 0x28, 0x54, 0xfa, 0x85, 0xba, 0x3d,
	0xca, 0x5e, 0x9b, 0x9f, 0x0a, 0x15, 0x79, 0x2b,
	0x4e, 0xd4, 0xe5, 0xac, 0x73, 0xf3, 0xa7, 0x57,
	0x07, 0x70, 0xc0, 0xf7, 0x8c, 0x80, 0x63, 0x0d,
	0x67, 0x4a, 0xde, 0xed, 0x31, 0xc5, 0xfe, 0x18,
	0xe3, 0xa5, 0x99, 0x77, 0x26, 0xb8, 0xb4, 0x7c,
	0x11, 0x44, 0x92, 0xd9, 0x23, 0x20, 0x89, 0x2e,
	0x37, 0x3f, 0xd1, 0x5b, 0x95, 0xbc, 0xcf, 0xcd,
	0x90, 0x87, 0x97, 0xb2, 0xdc, 0xfc, 0xbe, 0x61,
	0xf2, 0x56, 0xd3, 0xab, 0x14, 0x2a, 0x5d, 0x9e,
	0x84, 0x3c, 0x39, 0x53, 0x47, 0x6d, 0x41, 0xa2,
	0x1f, 0x2d, 0x43, 0xd8, 0xb7, 0x7b, 0xa4, 0x76,
	0xc4, 0x17, 0x49, 0xec, 0x7f, 0x0c, 0x6f, 0xf6,
	0x6c, 0xa1, 0x3b, 0x52, 0x29, 0x9d, 0x55, 0xaa,
	0xfb, 0x60, 0x86, 0xb1, 0xbb, 0xcc, 0x3e, 0x5a,
	0xcb, 0x59, 0x5f, 0xb0, 0x9c, 0xa9, 0xa0, 0x51,
	0x0b, 0xf5, 0x16, 0xeb, 0x7a, 0x75, 0x2c, 0xd7,
	0x4f, 0xae, 0xd5, 0xe9, 0xe6, 0xe7, 0xad, 0xe8,
	0x74, 0xd6, 0xf4, 0xea, 0xa8, 0x50, 0x58, 0xaf,
};

/*
 * Multiply a given number by 2 raised to the given power.
 */
static uint8_t
vdev_raidz_exp2(uint_t a, int exp)
{
	if (a == 0)
		return (0);

	ASSERT(exp >= 0);
	ASSERT(vdev_raidz_log2[a] > 0 || a == 1);

	exp += vdev_raidz_log2[a];
	if (exp > 255)
		exp -= 255;

	return (vdev_raidz_pow2[exp]);
}

static void
vdev_raidz_map_free(zio_t *zio)
{
	raidz_map_t *rm = zio->io_vsd;
	int c;

	for (c = 0; c < rm->rm_firstdatacol; c++)
		zio_buf_free(rm->rm_col[c].rc_data, rm->rm_col[c].rc_size);

	kmem_free(rm, offsetof(raidz_map_t, rm_col[rm->rm_scols]));
}

static raidz_map_t *
vdev_raidz_map_alloc(zio_t *zio, uint64_t unit_shift, uint64_t dcols,
    uint64_t nparity)
{
	raidz_map_t *rm;
	uint64_t b = zio->io_offset >> unit_shift;
	uint64_t s = zio->io_size >> unit_shift;
	uint64_t f = b % dcols;
	uint64_t o = (b / dcols) << unit_shift;
	uint64_t q, r, c, bc, col, acols, scols, coff, devidx, asize, tot;

	q = s / (dcols - nparity);
	r = s - q * (dcols - nparity);
	bc = (r == 0 ? 0 : r + nparity);
	tot = s + nparity * (q + (r == 0 ? 0 : 1));

	if (q == 0) {
		acols = bc;
		scols = MIN(dcols, roundup(bc, nparity + 1));
	} else {
		acols = dcols;
		scols = dcols;
	}

	ASSERT3U(acols, <=, scols);

	rm = kmem_alloc(offsetof(raidz_map_t, rm_col[scols]), KM_SLEEP);

	rm->rm_cols = acols;
	rm->rm_scols = scols;
	rm->rm_bigcols = bc;
	rm->rm_missingdata = 0;
	rm->rm_missingparity = 0;
	rm->rm_firstdatacol = nparity;

	asize = 0;

	for (c = 0; c < scols; c++) {
		col = f + c;
		coff = o;
		if (col >= dcols) {
			col -= dcols;
			coff += 1ULL << unit_shift;
		}
		rm->rm_col[c].rc_devidx = col;
		rm->rm_col[c].rc_offset = coff;
		rm->rm_col[c].rc_data = NULL;
		rm->rm_col[c].rc_error = 0;
		rm->rm_col[c].rc_tried = 0;
		rm->rm_col[c].rc_skipped = 0;

		if (c >= acols)
			rm->rm_col[c].rc_size = 0;
		else if (c < bc)
			rm->rm_col[c].rc_size = (q + 1) << unit_shift;
		else
			rm->rm_col[c].rc_size = q << unit_shift;

		asize += rm->rm_col[c].rc_size;
	}

	ASSERT3U(asize, ==, tot << unit_shift);
	rm->rm_asize = roundup(asize, (nparity + 1) << unit_shift);
	rm->rm_skipped = roundup(tot, nparity + 1) - tot;
	ASSERT3U(rm->rm_asize - asize, ==, rm->rm_skipped << unit_shift);
	ASSERT3U(rm->rm_skipped, <=, nparity);

	for (c = 0; c < rm->rm_firstdatacol; c++)
		rm->rm_col[c].rc_data = zio_buf_alloc(rm->rm_col[c].rc_size);

	rm->rm_col[c].rc_data = zio->io_data;

	for (c = c + 1; c < acols; c++)
		rm->rm_col[c].rc_data = (char *)rm->rm_col[c - 1].rc_data +
		    rm->rm_col[c - 1].rc_size;

	/*
	 * If all data stored spans all columns, there's a danger that parity
	 * will always be on the same device and, since parity isn't read
	 * during normal operation, that that device's I/O bandwidth won't be
	 * used effectively. We therefore switch the parity every 1MB.
	 *
	 * ... at least that was, ostensibly, the theory. As a practical
	 * matter unless we juggle the parity between all devices evenly, we
	 * won't see any benefit. Further, occasional writes that aren't a
	 * multiple of the LCM of the number of children and the minimum
	 * stripe width are sufficient to avoid pessimal behavior.
	 * Unfortunately, this decision created an implicit on-disk format
	 * requirement that we need to support for all eternity, but only
	 * for single-parity RAID-Z.
	 */
	ASSERT(rm->rm_cols >= 2);
	ASSERT(rm->rm_col[0].rc_size == rm->rm_col[1].rc_size);

	if (rm->rm_firstdatacol == 1 && (zio->io_offset & (1ULL << 20))) {
		devidx = rm->rm_col[0].rc_devidx;
		o = rm->rm_col[0].rc_offset;
		rm->rm_col[0].rc_devidx = rm->rm_col[1].rc_devidx;
		rm->rm_col[0].rc_offset = rm->rm_col[1].rc_offset;
		rm->rm_col[1].rc_devidx = devidx;
		rm->rm_col[1].rc_offset = o;
	}

	zio->io_vsd = rm;
	zio->io_vsd_free = vdev_raidz_map_free;
	return (rm);
}

static void
vdev_raidz_generate_parity_p(raidz_map_t *rm)
{
	uint64_t *p, *src, pcount, ccount, i;
	int c;

	pcount = rm->rm_col[VDEV_RAIDZ_P].rc_size / sizeof (src[0]);

	for (c = rm->rm_firstdatacol; c < rm->rm_cols; c++) {
		src = rm->rm_col[c].rc_data;
		p = rm->rm_col[VDEV_RAIDZ_P].rc_data;
		ccount = rm->rm_col[c].rc_size / sizeof (src[0]);

		if (c == rm->rm_firstdatacol) {
			ASSERT(ccount == pcount);
			for (i = 0; i < ccount; i++, src++, p++) {
				*p = *src;
			}
		} else {
			ASSERT(ccount <= pcount);
			for (i = 0; i < ccount; i++, src++, p++) {
				*p ^= *src;
			}
		}
	}
}

static void
vdev_raidz_generate_parity_pq(raidz_map_t *rm)
{
	uint64_t *p, *q, *src, pcnt, ccnt, mask, i;
	int c;

	pcnt = rm->rm_col[VDEV_RAIDZ_P].rc_size / sizeof (src[0]);
	ASSERT(rm->rm_col[VDEV_RAIDZ_P].rc_size ==
	    rm->rm_col[VDEV_RAIDZ_Q].rc_size);

	for (c = rm->rm_firstdatacol; c < rm->rm_cols; c++) {
		src = rm->rm_col[c].rc_data;
		p = rm->rm_col[VDEV_RAIDZ_P].rc_data;
		q = rm->rm_col[VDEV_RAIDZ_Q].rc_data;

		ccnt = rm->rm_col[c].rc_size / sizeof (src[0]);

		if (c == rm->rm_firstdatacol) {
			ASSERT(ccnt == pcnt || ccnt == 0);
			for (i = 0; i < ccnt; i++, src++, p++, q++) {
				*p = *src;
				*q = *src;
			}
			for (; i < pcnt; i++, src++, p++, q++) {
				*p = 0;
				*q = 0;
			}
		} else {
			ASSERT(ccnt <= pcnt);

			/*
			 * Apply the algorithm described above by multiplying
			 * the previous result and adding in the new value.
			 */
			for (i = 0; i < ccnt; i++, src++, p++, q++) {
				*p ^= *src;

				VDEV_RAIDZ_64MUL_2(*q, mask);
				*q ^= *src;
			}

			/*
			 * Treat short columns as though they are full of 0s.
			 * Note that there's therefore nothing needed for P.
			 */
			for (; i < pcnt; i++, q++) {
				VDEV_RAIDZ_64MUL_2(*q, mask);
			}
		}
	}
}

static void
vdev_raidz_generate_parity_pqr(raidz_map_t *rm)
{
	uint64_t *p, *q, *r, *src, pcnt, ccnt, mask, i;
	int c;

	pcnt = rm->rm_col[VDEV_RAIDZ_P].rc_size / sizeof (src[0]);
	ASSERT(rm->rm_col[VDEV_RAIDZ_P].rc_size ==
	    rm->rm_col[VDEV_RAIDZ_Q].rc_size);
	ASSERT(rm->rm_col[VDEV_RAIDZ_P].rc_size ==
	    rm->rm_col[VDEV_RAIDZ_R].rc_size);

	for (c = rm->rm_firstdatacol; c < rm->rm_cols; c++) {
		src = rm->rm_col[c].rc_data;
		p = rm->rm_col[VDEV_RAIDZ_P].rc_data;
		q = rm->rm_col[VDEV_RAIDZ_Q].rc_data;
		r = rm->rm_col[VDEV_RAIDZ_R].rc_data;

		ccnt = rm->rm_col[c].rc_size / sizeof (src[0]);

		if (c == rm->rm_firstdatacol) {
			ASSERT(ccnt == pcnt || ccnt == 0);
			for (i = 0; i < ccnt; i++, src++, p++, q++, r++) {
				*p = *src;
				*q = *src;
				*r = *src;
			}
			for (; i < pcnt; i++, src++, p++, q++, r++) {
				*p = 0;
				*q = 0;
				*r = 0;
			}
		} else {
			ASSERT(ccnt <= pcnt);

			/*
			 * Apply the algorithm described above by multiplying
			 * the previous result and adding in the new value.
			 */
			for (i = 0; i < ccnt; i++, src++, p++, q++, r++) {
				*p ^= *src;

				VDEV_RAIDZ_64MUL_2(*q, mask);
				*q ^= *src;

				VDEV_RAIDZ_64MUL_4(*r, mask);
				*r ^= *src;
			}

			/*
			 * Treat short columns as though they are full of 0s.
			 * Note that there's therefore nothing needed for P.
			 */
			for (; i < pcnt; i++, q++, r++) {
				VDEV_RAIDZ_64MUL_2(*q, mask);
				VDEV_RAIDZ_64MUL_4(*r, mask);
			}
		}
	}
}

/*
 * Generate RAID parity in the first virtual columns according to the number of
 * parity columns available.
 */
static void
vdev_raidz_generate_parity(raidz_map_t *rm)
{
	switch (rm->rm_firstdatacol) {
	case 1:
		vdev_raidz_generate_parity_p(rm);
		break;
	case 2:
		vdev_raidz_generate_parity_pq(rm);
		break;
	case 3:
		vdev_raidz_generate_parity_pqr(rm);
		break;
	default:
		cmn_err(CE_PANIC, "invalid RAID-Z configuration");
	}
}

static int
vdev_raidz_reconstruct_p(raidz_map_t *rm, int *tgts, int ntgts)
{
	uint64_t *dst, *src, xcount, ccount, count, i;
	int x = tgts[0];
	int c;

	ASSERT(ntgts == 1);
	ASSERT(x >= rm->rm_firstdatacol);
	ASSERT(x < rm->rm_cols);

	xcount = rm->rm_col[x].rc_size / sizeof (src[0]);
	ASSERT(xcount <= rm->rm_col[VDEV_RAIDZ_P].rc_size / sizeof (src[0]));
	ASSERT(xcount > 0);

	src = rm->rm_col[VDEV_RAIDZ_P].rc_data;
	dst = rm->rm_col[x].rc_data;
	for (i = 0; i < xcount; i++, dst++, src++) {
		*dst = *src;
	}

	for (c = rm->rm_firstdatacol; c < rm->rm_cols; c++) {
		src = rm->rm_col[c].rc_data;
		dst = rm->rm_col[x].rc_data;

		if (c == x)
			continue;

		ccount = rm->rm_col[c].rc_size / sizeof (src[0]);
		count = MIN(ccount, xcount);

		for (i = 0; i < count; i++, dst++, src++) {
			*dst ^= *src;
		}
	}

	return (1 << VDEV_RAIDZ_P);
}

static int
vdev_raidz_reconstruct_q(raidz_map_t *rm, int *tgts, int ntgts)
{
	uint64_t *dst, *src, xcount, ccount, count, mask, i;
	uint8_t *b;
	int x = tgts[0];
	int c, j, exp;

	ASSERT(ntgts == 1);

	xcount = rm->rm_col[x].rc_size / sizeof (src[0]);
	ASSERT(xcount <= rm->rm_col[VDEV_RAIDZ_Q].rc_size / sizeof (src[0]));

	for (c = rm->rm_firstdatacol; c < rm->rm_cols; c++) {
		src = rm->rm_col[c].rc_data;
		dst = rm->rm_col[x].rc_data;

		if (c == x)
			ccount = 0;
		else
			ccount = rm->rm_col[c].rc_size / sizeof (src[0]);

		count = MIN(ccount, xcount);

		if (c == rm->rm_firstdatacol) {
			for (i = 0; i < count; i++, dst++, src++) {
				*dst = *src;
			}
			for (; i < xcount; i++, dst++) {
				*dst = 0;
			}

		} else {
			for (i = 0; i < count; i++, dst++, src++) {
				VDEV_RAIDZ_64MUL_2(*dst, mask);
				*dst ^= *src;
			}

			for (; i < xcount; i++, dst++) {
				VDEV_RAIDZ_64MUL_2(*dst, mask);
			}
		}
	}

	src = rm->rm_col[VDEV_RAIDZ_Q].rc_data;
	dst = rm->rm_col[x].rc_data;
	exp = 255 - (rm->rm_cols - 1 - x);

	for (i = 0; i < xcount; i++, dst++, src++) {
		*dst ^= *src;
		for (j = 0, b = (uint8_t *)dst; j < 8; j++, b++) {
			*b = vdev_raidz_exp2(*b, exp);
		}
	}

	return (1 << VDEV_RAIDZ_Q);
}

static int
vdev_raidz_reconstruct_pq(raidz_map_t *rm, int *tgts, int ntgts)
{
	uint8_t *p, *q, *pxy, *qxy, *xd, *yd, tmp, a, b, aexp, bexp;
	void *pdata, *qdata;
	uint64_t xsize, ysize, i;
	int x = tgts[0];
	int y = tgts[1];

	ASSERT(ntgts == 2);
	ASSERT(x < y);
	ASSERT(x >= rm->rm_firstdatacol);
	ASSERT(y < rm->rm_cols);

	ASSERT(rm->rm_col[x].rc_size >= rm->rm_col[y].rc_size);

	/*
	 * Move the parity data aside -- we're going to compute parity as
	 * though columns x and y were full of zeros -- Pxy and Qxy. We want to
	 * reuse the parity generation mechanism without trashing the actual
	 * parity so we make those columns appear to be full of zeros by
	 * setting their lengths to zero.
	 */
	pdata = rm->rm_col[VDEV_RAIDZ_P].rc_data;
	qdata = rm->rm_col[VDEV_RAIDZ_Q].rc_data;
	xsize = rm->rm_col[x].rc_size;
	ysize = rm->rm_col[y].rc_size;

	rm->rm_col[VDEV_RAIDZ_P].rc_data =
	    zio_buf_alloc(rm->rm_col[VDEV_RAIDZ_P].rc_size);
	rm->rm_col[VDEV_RAIDZ_Q].rc_data =
	    zio_buf_alloc(rm->rm_col[VDEV_RAIDZ_Q].rc_size);
	rm->rm_col[x].rc_size = 0;
	rm->rm_col[y].rc_size = 0;

	vdev_raidz_generate_parity_pq(rm);

	rm->rm_col[x].rc_size = xsize;
	rm->rm_col[y].rc_size = ysize;

	p = pdata;
	q = qdata;
	pxy = rm->rm_col[VDEV_RAIDZ_P].rc_data;
	qxy = rm->rm_col[VDEV_RAIDZ_Q].rc_data;
	xd = rm->rm_col[x].rc_data;
	yd = rm->rm_col[y].rc_data;

	/*
	 * We now have:
	 *	Pxy = P + D_x + D_y
	 *	Qxy = Q + 2^(ndevs - 1 - x) * D_x + 2^(ndevs - 1 - y) * D_y
	 *
	 * We can then solve for D_x:
	 *	D_x = A * (P + Pxy) + B * (Q + Qxy)
	 * where
	 *	A = 2^(x - y) * (2^(x - y) + 1)^-1
	 *	B = 2^(ndevs - 1 - x) * (2^(x - y) + 1)^-1
	 *
	 * With D_x in hand, we can easily solve for D_y:
	 *	D_y = P + Pxy + D_x
	 */

	a = vdev_raidz_pow2[255 + x - y];
	b = vdev_raidz_pow2[255 - (rm->rm_cols - 1 - x)];
	tmp = 255 - vdev_raidz_log2[a ^ 1];

	aexp = vdev_raidz_log2[vdev_raidz_exp2(a, tmp)];
	bexp = vdev_raidz_log2[vdev_raidz_exp2(b, tmp)];

	for (i = 0; i < xsize; i++, p++, q++, pxy++, qxy++, xd++, yd++) {
		*xd = vdev_raidz_exp2(*p ^ *pxy, aexp) ^
		    vdev_raidz_exp2(*q ^ *qxy, bexp);

		if (i < ysize)
			*yd = *p ^ *pxy ^ *xd;
	}

	zio_buf_free(rm->rm_col[VDEV_RAIDZ_P].rc_data,
	    rm->rm_col[VDEV_RAIDZ_P].rc_size);
	zio_buf_free(rm->rm_col[VDEV_RAIDZ_Q].rc_data,
	    rm->rm_col[VDEV_RAIDZ_Q].rc_size);

	/*
	 * Restore the saved parity data.
	 */
	rm->rm_col[VDEV_RAIDZ_P].rc_data = pdata;
	rm->rm_col[VDEV_RAIDZ_Q].rc_data = qdata;

	return ((1 << VDEV_RAIDZ_P) | (1 << VDEV_RAIDZ_Q));
}

/* BEGIN CSTYLED */
/*
 * In the general case of reconstruction, we must solve the system of linear
 * equations defined by the coeffecients used to generate parity as well as
 * the contents of the data and parity disks. This can be expressed with
 * vectors for the original data (D) and the actual data (d) and parity (p)
 * and a matrix composed of the identity matrix (I) and a dispersal matrix (V):
 *
 *            __   __                     __     __
 *            |     |         __     __   |  p_0  |
 *            |  V  |         |  D_0  |   | p_m-1 |
 *            |     |    x    |   :   | = |  d_0  |
 *            |  I  |         | D_n-1 |   |   :   |
 *            |     |         ~~     ~~   | d_n-1 |
 *            ~~   ~~                     ~~     ~~
 *
 * I is simply a square identity matrix of size n, and V is a vandermonde
 * matrix defined by the coeffecients we chose for the various parity columns
 * (1, 2, 4). Note that these values were chosen both for simplicity, speedy
 * computation as well as linear separability.
 *
 *      __               __               __     __
 *      |   1   ..  1 1 1 |               |  p_0  |
 *      | 2^n-1 ..  4 2 1 |   __     __   |   :   |
 *      | 4^n-1 .. 16 4 1 |   |  D_0  |   | p_m-1 |
 *      |   1   ..  0 0 0 |   |  D_1  |   |  d_0  |
 *      |   0   ..  0 0 0 | x |  D_2  | = |  d_1  |
 *      |   :       : : : |   |   :   |   |  d_2  |
 *      |   0   ..  1 0 0 |   | D_n-1 |   |   :   |
 *      |   0   ..  0 1 0 |   ~~     ~~   |   :   |
 *      |   0   ..  0 0 1 |               | d_n-1 |
 *      ~~               ~~               ~~     ~~
 *
 * Note that I, V, d, and p are known. To compute D, we must invert the
 * matrix and use the known data and parity values to reconstruct the unknown
 * data values. We begin by removing the rows in V|I and d|p that correspond
 * to failed or missing columns; we then make V|I square (n x n) and d|p
 * sized n by removing rows corresponding to unused parity from the bottom up
 * to generate (V|I)' and (d|p)'. We can then generate the inverse of (V|I)'
 * using Gauss-Jordan elimination. In the example below we use m=3 parity
 * columns, n=8 data columns, with errors in d_1, d_2, and p_1:
 *           __                               __
 *           |  1   1   1   1   1   1   1   1  |
 *           | 128  64  32  16  8   4   2   1  | <-----+-+-- missing disks
 *           |  19 205 116  29  64  16  4   1  |      / /
 *           |  1   0   0   0   0   0   0   0  |     / /
 *           |  0   1   0   0   0   0   0   0  | <--' /
 *  (V|I)  = |  0   0   1   0   0   0   0   0  | <---'
 *           |  0   0   0   1   0   0   0   0  |
 *           |  0   0   0   0   1   0   0   0  |
 *           |  0   0   0   0   0   1   0   0  |
 *           |  0   0   0   0   0   0   1   0  |
 *           |  0   0   0   0   0   0   0   1  |
 *           ~~                               ~~
 *           __                               __
 *           |  1   1   1   1   1   1   1   1  |
 *           | 128  64  32  16  8   4   2   1  |
 *           |  19 205 116  29  64  16  4   1  |
 *           |  1   0   0   0   0   0   0   0  |
 *           |  0   1   0   0   0   0   0   0  |
 *  (V|I)' = |  0   0   1   0   0   0   0   0  |
 *           |  0   0   0   1   0   0   0   0  |
 *           |  0   0   0   0   1   0   0   0  |
 *           |  0   0   0   0   0   1   0   0  |
 *           |  0   0   0   0   0   0   1   0  |
 *           |  0   0   0   0   0   0   0   1  |
 *           ~~                               ~~
 *
 * Here we employ Gauss-Jordan elimination to find the inverse of (V|I)'. We
 * have carefully chosen the seed values 1, 2, and 4 to ensure that this
 * matrix is not singular.
 * __                                                                 __
 * |  1   1   1   1   1   1   1   1     1   0   0   0   0   0   0   0  |
 * |  19 205 116  29  64  16  4   1     0   1   0   0   0   0   0   0  |
 * |  1   0   0   0   0   0   0   0     0   0   1   0   0   0   0   0  |
 * |  0   0   0   1   0   0   0   0     0   0   0   1   0   0   0   0  |
 * |  0   0   0   0   1   0   0   0     0   0   0   0   1   0   0   0  |
 * |  0   0   0   0   0   1   0   0     0   0   0   0   0   1   0   0  |
 * |  0   0   0   0   0   0   1   0     0   0   0   0   0   0   1   0  |
 * |  0   0   0   0   0   0   0   1     0   0   0   0   0   0   0   1  |
 * ~~                                                                 ~~
 * __                                                                 __
 * |  1   0   0   0   0   0   0   0     0   0   1   0   0   0   0   0  |
 * |  1   1   1   1   1   1   1   1     1   0   0   0   0   0   0   0  |
 * |  19 205 116  29  64  16  4   1     0   1   0   0   0   0   0   0  |
 * |  0   0   0   1   0   0   0   0     0   0   0   1   0   0   0   0  |
 * |  0   0   0   0   1   0   0   0     0   0   0   0   1   0   0   0  |
 * |  0   0   0   0   0   1   0   0     0   0   0   0   0   1   0   0  |
 * |  0   0   0   0   0   0   1   0     0   0   0   0   0   0   1   0  |
 * |  0   0   0   0   0   0   0   1     0   0   0   0   0   0   0   1  |
 * ~~                                                                 ~~
 * __                                                                 __
 * |  1   0   0   0   0   0   0   0     0   0   1   0   0   0   0   0  |
 * |  0   1   1   0   0   0   0   0     1   0   1   1   1   1   1   1  |
 * |  0  205 116  0   0   0   0   0     0   1   19  29  64  16  4   1  |
 * |  0   0   0   1   0   0   0   0     0   0   0   1   0   0   0   0  |
 * |  0   0   0   0   1   0   0   0     0   0   0   0   1   0   0   0  |
 * |  0   0   0   0   0   1   0   0     0   0   0   0   0   1   0   0  |
 * |  0   0   0   0   0   0   1   0     0   0   0   0   0   0   1   0  |
 * |  0   0   0   0   0   0   0   1     0   0   0   0   0   0   0   1  |
 * ~~                                                                 ~~
 * __                                                                 __
 * |  1   0   0   0   0   0   0   0     0   0   1   0   0   0   0   0  |
 * |  0   1   1   0   0   0   0   0     1   0   1   1   1   1   1   1  |
 * |  0   0  185  0   0   0   0   0    205  1  222 208 141 221 201 204 |
 * |  0   0   0   1   0   0   0   0     0   0   0   1   0   0   0   0  |
 * |  0   0   0   0   1   0   0   0     0   0   0   0   1   0   0   0  |
 * |  0   0   0   0   0   1   0   0     0   0   0   0   0   1   0   0  |
 * |  0   0   0   0   0   0   1   0     0   0   0   0   0   0   1   0  |
 * |  0   0   0   0   0   0   0   1     0   0   0   0   0   0   0   1  |
 * ~~                                                                 ~~
 * __                                                                 __
 * |  1   0   0   0   0   0   0   0     0   0   1   0   0   0   0   0  |
 * |  0   1   1   0   0   0   0   0     1   0   1   1   1   1   1   1  |
 * |  0   0   1   0   0   0   0   0    166 100  4   40 158 168 216 209 |
 * |  0   0   0   1   0   0   0   0     0   0   0   1   0   0   0   0  |
 * |  0   0   0   0   1   0   0   0     0   0   0   0   1   0   0   0  |
 * |  0   0   0   0   0   1   0   0     0   0   0   0   0   1   0   0  |
 * |  0   0   0   0   0   0   1   0     0   0   0   0   0   0   1   0  |
 * |  0   0   0   0   0   0   0   1     0   0   0   0   0   0   0   1  |
 * ~~                                                                 ~~
 * __                                                                 __
 * |  1   0   0   0   0   0   0   0     0   0   1   0   0   0   0   0  |
 * |  0   1   0   0   0   0   0   0    167 100  5   41 159 169 217 208 |
 * |  0   0   1   0   0   0   0   0    166 100  4   40 158 168 216 209 |
 * |  0   0   0   1   0   0   0   0     0   0   0   1   0   0   0   0  |
 * |  0   0   0   0   1   0   0   0     0   0   0   0   1   0   0   0  |
 * |  0   0   0   0   0   1   0   0     0   0   0   0   0   1   0   0  |
 * |  0   0   0   0   0   0   1   0     0   0   0   0   0   0   1   0  |
 * |  0   0   0   0   0   0   0   1     0   0   0   0   0   0   0   1  |
 * ~~                                                                 ~~
 *                   __                               __
 *                   |  0   0   1   0   0   0   0   0  |
 *                   | 167 100  5   41 159 169 217 208 |
 *                   | 166 100  4   40 158 168 216 209 |
 *       (V|I)'^-1 = |  0   0   0   1   0   0   0   0  |
 *                   |  0   0   0   0   1   0   0   0  |
 *                   |  0   0   0   0   0   1   0   0  |
 *                   |  0   0   0   0   0   0   1   0  |
 *                   |  0   0   0   0   0   0   0   1  |
 *                   ~~                               ~~
 *
 * We can then simply compute D = (V|I)'^-1 x (d|p)' to discover the values
 * of the missing data.
 *
 * As is apparent from the example above, the only non-trivial rows in the
 * inverse matrix correspond to the data disks that we're trying to
 * reconstruct. Indeed, those are the only rows we need as the others would
 * only be useful for reconstructing data known or assumed to be valid. For
 * that reason, we only build the coefficients in the rows that correspond to
 * targeted columns.
 */
/* END CSTYLED */

static void
vdev_raidz_matrix_init(raidz_map_t *rm, int n, int nmap, int *map,
    uint8_t **rows)
{
	int i, j;
	int pow;

	ASSERT(n == rm->rm_cols - rm->rm_firstdatacol);

	/*
	 * Fill in the missing rows of interest.
	 */
	for (i = 0; i < nmap; i++) {
		ASSERT3S(0, <=, map[i]);
		ASSERT3S(map[i], <=, 2);

		pow = map[i] * n;
		if (pow > 255)
			pow -= 255;
		ASSERT(pow <= 255);

		for (j = 0; j < n; j++) {
			pow -= map[i];
			if (pow < 0)
				pow += 255;
			rows[i][j] = vdev_raidz_pow2[pow];
		}
	}
}

static void
vdev_raidz_matrix_invert(raidz_map_t *rm, int n, int nmissing, int *missing,
    uint8_t **rows, uint8_t **invrows, const uint8_t *used)
{
	int i, j, ii, jj;
	uint8_t log;

	/*
	 * Assert that the first nmissing entries from the array of used
	 * columns correspond to parity columns and that subsequent entries
	 * correspond to data columns.
	 */
	for (i = 0; i < nmissing; i++) {
		ASSERT3S(used[i], <, rm->rm_firstdatacol);
	}
	for (; i < n; i++) {
		ASSERT3S(used[i], >=, rm->rm_firstdatacol);
	}

	/*
	 * First initialize the storage where we'll compute the inverse rows.
	 */
	for (i = 0; i < nmissing; i++) {
		for (j = 0; j < n; j++) {
			invrows[i][j] = (i == j) ? 1 : 0;
		}
	}

	/*
	 * Subtract all trivial rows from the rows of consequence.
	 */
	for (i = 0; i < nmissing; i++) {
		for (j = nmissing; j < n; j++) {
			ASSERT3U(used[j], >=, rm->rm_firstdatacol);
			jj = used[j] - rm->rm_firstdatacol;
			ASSERT3S(jj, <, n);
			invrows[i][j] = rows[i][jj];
			rows[i][jj] = 0;
		}
	}

	/*
	 * For each of the rows of interest, we must normalize it and subtract
	 * a multiple of it from the other rows.
	 */
	for (i = 0; i < nmissing; i++) {
		for (j = 0; j < missing[i]; j++) {
			ASSERT3U(rows[i][j], ==, 0);
		}
		ASSERT3U(rows[i][missing[i]], !=, 0);

		/*
		 * Compute the inverse of the first element and multiply each
		 * element in the row by that value.
		 */
		log = 255 - vdev_raidz_log2[rows[i][missing[i]]];

		for (j = 0; j < n; j++) {
			rows[i][j] = vdev_raidz_exp2(rows[i][j], log);
			invrows[i][j] = vdev_raidz_exp2(invrows[i][j], log);
		}

		for (ii = 0; ii < nmissing; ii++) {
			if (i == ii)
				continue;

			ASSERT3U(rows[ii][missing[i]], !=, 0);

			log = vdev_raidz_log2[rows[ii][missing[i]]];

			for (j = 0; j < n; j++) {
				rows[ii][j] ^=
				    vdev_raidz_exp2(rows[i][j], log);
				invrows[ii][j] ^=
				    vdev_raidz_exp2(invrows[i][j], log);
			}
		}
	}

	/*
	 * Verify that the data that is left in the rows are properly part of
	 * an identity matrix.
	 */
	for (i = 0; i < nmissing; i++) {
		for (j = 0; j < n; j++) {
			if (j == missing[i]) {
				ASSERT3U(rows[i][j], ==, 1);
			} else {
				ASSERT3U(rows[i][j], ==, 0);
			}
		}
	}
}

static void
vdev_raidz_matrix_reconstruct(raidz_map_t *rm, int n, int nmissing,
    int *missing, uint8_t **invrows, const uint8_t *used)
{
	int i, j, x, cc, c;
	uint8_t *src;
	uint64_t ccount;
	uint8_t *dst[VDEV_RAIDZ_MAXPARITY];
	uint64_t dcount[VDEV_RAIDZ_MAXPARITY];
	uint8_t log, val;
	int ll;
	uint8_t *invlog[VDEV_RAIDZ_MAXPARITY];
	uint8_t *p, *pp;
	size_t psize;

	psize = sizeof (invlog[0][0]) * n * nmissing;
	p = kmem_alloc(psize, KM_SLEEP);

	for (pp = p, i = 0; i < nmissing; i++) {
		invlog[i] = pp;
		pp += n;
	}

	for (i = 0; i < nmissing; i++) {
		for (j = 0; j < n; j++) {
			ASSERT3U(invrows[i][j], !=, 0);
			invlog[i][j] = vdev_raidz_log2[invrows[i][j]];
		}
	}

	for (i = 0; i < n; i++) {
		c = used[i];
		ASSERT3U(c, <, rm->rm_cols);

		src = rm->rm_col[c].rc_data;
		ccount = rm->rm_col[c].rc_size;
		for (j = 0; j < nmissing; j++) {
			cc = missing[j] + rm->rm_firstdatacol;
			ASSERT3U(cc, >=, rm->rm_firstdatacol);
			ASSERT3U(cc, <, rm->rm_cols);
			ASSERT3U(cc, !=, c);

			dst[j] = rm->rm_col[cc].rc_data;
			dcount[j] = rm->rm_col[cc].rc_size;
		}

		ASSERT(ccount >= rm->rm_col[missing[0]].rc_size || i > 0);

		for (x = 0; x < ccount; x++, src++) {
			if (*src != 0)
				log = vdev_raidz_log2[*src];

			for (cc = 0; cc < nmissing; cc++) {
				if (x >= dcount[cc])
					continue;

				if (*src == 0) {
					val = 0;
				} else {
					if ((ll = log + invlog[cc][i]) >= 255)
						ll -= 255;
					val = vdev_raidz_pow2[ll];
				}

				if (i == 0)
					dst[cc][x] = val;
				else
					dst[cc][x] ^= val;
			}
		}
	}

	kmem_free(p, psize);
}

static int
vdev_raidz_reconstruct_general(raidz_map_t *rm, int *tgts, int ntgts)
{
	int n, i, c, t, tt;
	int nmissing_rows;
	int missing_rows[VDEV_RAIDZ_MAXPARITY];
	int parity_map[VDEV_RAIDZ_MAXPARITY];

	uint8_t *p, *pp;
	size_t psize;

	uint8_t *rows[VDEV_RAIDZ_MAXPARITY];
	uint8_t *invrows[VDEV_RAIDZ_MAXPARITY];
	uint8_t *used;

	int code = 0;


	n = rm->rm_cols - rm->rm_firstdatacol;

	/*
	 * Figure out which data columns are missing.
	 */
	nmissing_rows = 0;
	for (t = 0; t < ntgts; t++) {
		if (tgts[t] >= rm->rm_firstdatacol) {
			missing_rows[nmissing_rows++] =
			    tgts[t] - rm->rm_firstdatacol;
		}
	}

	/*
	 * Figure out which parity columns to use to help generate the missing
	 * data columns.
	 */
	for (tt = 0, c = 0, i = 0; i < nmissing_rows; c++) {
		ASSERT(tt < ntgts);
		ASSERT(c < rm->rm_firstdatacol);

		/*
		 * Skip any targeted parity columns.
		 */
		if (c == tgts[tt]) {
			tt++;
			continue;
		}

		code |= 1 << c;

		parity_map[i] = c;
		i++;
	}

	ASSERT(code != 0);
	ASSERT3U(code, <, 1 << VDEV_RAIDZ_MAXPARITY);

	psize = (sizeof (rows[0][0]) + sizeof (invrows[0][0])) *
	    nmissing_rows * n + sizeof (used[0]) * n;
	p = kmem_alloc(psize, KM_SLEEP);

	for (pp = p, i = 0; i < nmissing_rows; i++) {
		rows[i] = pp;
		pp += n;
		invrows[i] = pp;
		pp += n;
	}
	used = pp;

	for (i = 0; i < nmissing_rows; i++) {
		used[i] = parity_map[i];
	}

	for (tt = 0, c = rm->rm_firstdatacol; c < rm->rm_cols; c++) {
		if (tt < nmissing_rows &&
		    c == missing_rows[tt] + rm->rm_firstdatacol) {
			tt++;
			continue;
		}

		ASSERT3S(i, <, n);
		used[i] = c;
		i++;
	}

	/*
	 * Initialize the interesting rows of the matrix.
	 */
	vdev_raidz_matrix_init(rm, n, nmissing_rows, parity_map, rows);

	/*
	 * Invert the matrix.
	 */
	vdev_raidz_matrix_invert(rm, n, nmissing_rows, missing_rows, rows,
	    invrows, used);

	/*
	 * Reconstruct the missing data using the generated matrix.
	 */
	vdev_raidz_matrix_reconstruct(rm, n, nmissing_rows, missing_rows,
	    invrows, used);

	kmem_free(p, psize);

	return (code);
}

static int
vdev_raidz_reconstruct(raidz_map_t *rm, int *t, int nt)
{
	int tgts[VDEV_RAIDZ_MAXPARITY], *dt;
	int ntgts;
	int i, c;
	int code;
	int nbadparity, nbaddata;
	int parity_valid[VDEV_RAIDZ_MAXPARITY];

	/*
	 * The tgts list must already be sorted.
	 */
	for (i = 1; i < nt; i++) {
		ASSERT(t[i] > t[i - 1]);
	}

	nbadparity = rm->rm_firstdatacol;
	nbaddata = rm->rm_cols - nbadparity;
	ntgts = 0;
	for (i = 0, c = 0; c < rm->rm_cols; c++) {
		if (c < rm->rm_firstdatacol)
			parity_valid[c] = B_FALSE;

		if (i < nt && c == t[i]) {
			tgts[ntgts++] = c;
			i++;
		} else if (rm->rm_col[c].rc_error != 0) {
			tgts[ntgts++] = c;
		} else if (c >= rm->rm_firstdatacol) {
			nbaddata--;
		} else {
			parity_valid[c] = B_TRUE;
			nbadparity--;
		}
	}

	ASSERT(ntgts >= nt);
	ASSERT(nbaddata >= 0);
	ASSERT(nbaddata + nbadparity == ntgts);

	dt = &tgts[nbadparity];

	/*
	 * See if we can use any of our optimized reconstruction routines.
	 */
	if (!vdev_raidz_default_to_general) {
		switch (nbaddata) {
		case 1:
			if (parity_valid[VDEV_RAIDZ_P])
				return (vdev_raidz_reconstruct_p(rm, dt, 1));

			ASSERT(rm->rm_firstdatacol > 1);

			if (parity_valid[VDEV_RAIDZ_Q])
				return (vdev_raidz_reconstruct_q(rm, dt, 1));

			ASSERT(rm->rm_firstdatacol > 2);
			break;

		case 2:
			ASSERT(rm->rm_firstdatacol > 1);

			if (parity_valid[VDEV_RAIDZ_P] &&
			    parity_valid[VDEV_RAIDZ_Q])
				return (vdev_raidz_reconstruct_pq(rm, dt, 2));

			ASSERT(rm->rm_firstdatacol > 2);

			break;
		}
	}

	code = vdev_raidz_reconstruct_general(rm, tgts, ntgts);
	ASSERT(code < (1 << VDEV_RAIDZ_MAXPARITY));
	ASSERT(code > 0);
	return (code);
}

static int
vdev_raidz_open(vdev_t *vd, uint64_t *asize, uint64_t *ashift)
{
	vdev_t *cvd;
	uint64_t nparity = vd->vdev_nparity;
	int c;
	int lasterror = 0;
	int numerrors = 0;

	ASSERT(nparity > 0);

	if (nparity > VDEV_RAIDZ_MAXPARITY ||
	    vd->vdev_children < nparity + 1) {
		vd->vdev_stat.vs_aux = VDEV_AUX_BAD_LABEL;
		return (EINVAL);
	}

	vdev_open_children(vd);

	for (c = 0; c < vd->vdev_children; c++) {
		cvd = vd->vdev_child[c];

		if (cvd->vdev_open_error != 0) {
			lasterror = cvd->vdev_open_error;
			numerrors++;
			continue;
		}

		*asize = MIN(*asize - 1, cvd->vdev_asize - 1) + 1;
		*ashift = MAX(*ashift, cvd->vdev_ashift);
	}

	*asize *= vd->vdev_children;

	if (numerrors > nparity) {
		vd->vdev_stat.vs_aux = VDEV_AUX_NO_REPLICAS;
		return (lasterror);
	}

	return (0);
}

static void
vdev_raidz_close(vdev_t *vd)
{
	int c;

	for (c = 0; c < vd->vdev_children; c++)
		vdev_close(vd->vdev_child[c]);
}

static uint64_t
vdev_raidz_asize(vdev_t *vd, uint64_t psize)
{
	uint64_t asize;
	uint64_t ashift = vd->vdev_top->vdev_ashift;
	uint64_t cols = vd->vdev_children;
	uint64_t nparity = vd->vdev_nparity;

	asize = ((psize - 1) >> ashift) + 1;
	asize += nparity * ((asize + cols - nparity - 1) / (cols - nparity));
	asize = roundup(asize, nparity + 1) << ashift;

	return (asize);
}

static void
vdev_raidz_child_done(zio_t *zio)
{
	raidz_col_t *rc = zio->io_private;

	rc->rc_error = zio->io_error;
	rc->rc_tried = 1;
	rc->rc_skipped = 0;
}

static int
vdev_raidz_io_start(zio_t *zio)
{
	vdev_t *vd = zio->io_vd;
	vdev_t *tvd = vd->vdev_top;
	vdev_t *cvd;
	blkptr_t *bp = zio->io_bp;
	raidz_map_t *rm;
	raidz_col_t *rc;
	int c, i;

	rm = vdev_raidz_map_alloc(zio, tvd->vdev_ashift, vd->vdev_children,
	    vd->vdev_nparity);

	ASSERT3U(rm->rm_asize, ==, vdev_psize_to_asize(vd, zio->io_size));

	if (zio->io_type == ZIO_TYPE_WRITE) {
		vdev_raidz_generate_parity(rm);

		for (c = 0; c < rm->rm_cols; c++) {
			rc = &rm->rm_col[c];
			cvd = vd->vdev_child[rc->rc_devidx];
			zio_nowait(zio_vdev_child_io(zio, NULL, cvd,
			    rc->rc_offset, rc->rc_data, rc->rc_size,
			    zio->io_type, zio->io_priority, 0,
			    vdev_raidz_child_done, rc));
		}

		/*
		 * Generate optional I/Os for any skipped sectors to improve
		 * aggregation contiguity.
		 */
		for (c = rm->rm_bigcols, i = 0; i < rm->rm_skipped; c++, i++) {
			ASSERT(c <= rm->rm_scols);
			if (c == rm->rm_scols)
				c = 0;
			rc = &rm->rm_col[c];
			cvd = vd->vdev_child[rc->rc_devidx];
			zio_nowait(zio_vdev_child_io(zio, NULL, cvd,
			    rc->rc_offset + rc->rc_size, NULL,
			    1 << tvd->vdev_ashift,
			    zio->io_type, zio->io_priority,
			    ZIO_FLAG_NODATA | ZIO_FLAG_OPTIONAL, NULL, NULL));
		}

		return (ZIO_PIPELINE_CONTINUE);
	}

	ASSERT(zio->io_type == ZIO_TYPE_READ);

	/*
	 * Iterate over the columns in reverse order so that we hit the parity
	 * last -- any errors along the way will force us to read the parity.
	 */
	for (c = rm->rm_cols - 1; c >= 0; c--) {
		rc = &rm->rm_col[c];
		cvd = vd->vdev_child[rc->rc_devidx];
		if (!vdev_readable(cvd)) {
			if (c >= rm->rm_firstdatacol)
				rm->rm_missingdata++;
			else
				rm->rm_missingparity++;
			rc->rc_error = ENXIO;
			rc->rc_tried = 1;	/* don't even try */
			rc->rc_skipped = 1;
			continue;
		}
		if (vdev_dtl_contains(cvd, DTL_MISSING, bp->blk_birth, 1)) {
			if (c >= rm->rm_firstdatacol)
				rm->rm_missingdata++;
			else
				rm->rm_missingparity++;
			rc->rc_error = ESTALE;
			rc->rc_skipped = 1;
			continue;
		}
		if (c >= rm->rm_firstdatacol || rm->rm_missingdata > 0 ||
		    (zio->io_flags & (ZIO_FLAG_SCRUB | ZIO_FLAG_RESILVER))) {
			zio_nowait(zio_vdev_child_io(zio, NULL, cvd,
			    rc->rc_offset, rc->rc_data, rc->rc_size,
			    zio->io_type, zio->io_priority, 0,
			    vdev_raidz_child_done, rc));
		}
	}

	return (ZIO_PIPELINE_CONTINUE);
}

/*
 * Report a checksum error for a child of a RAID-Z device.
 */
static void
raidz_checksum_error(zio_t *zio, raidz_col_t *rc)
{
	vdev_t *vd = zio->io_vd->vdev_child[rc->rc_devidx];

	if (!(zio->io_flags & ZIO_FLAG_SPECULATIVE)) {
		mutex_enter(&vd->vdev_stat_lock);
		vd->vdev_stat.vs_checksum_errors++;
		mutex_exit(&vd->vdev_stat_lock);
	}

	if (!(zio->io_flags & ZIO_FLAG_SPECULATIVE))
		zfs_ereport_post(FM_EREPORT_ZFS_CHECKSUM,
		    zio->io_spa, vd, zio, rc->rc_offset, rc->rc_size);
}

/*
 * Generate the parity from the data columns. If we tried and were able to
 * read the parity without error, verify that the generated parity matches the
 * data we read. If it doesn't, we fire off a checksum error. Return the
 * number such failures.
 */
static int
raidz_parity_verify(zio_t *zio, raidz_map_t *rm)
{
	void *orig[VDEV_RAIDZ_MAXPARITY];
	int c, ret = 0;
	raidz_col_t *rc;

	for (c = 0; c < rm->rm_firstdatacol; c++) {
		rc = &rm->rm_col[c];
		if (!rc->rc_tried || rc->rc_error != 0)
			continue;
		orig[c] = zio_buf_alloc(rc->rc_size);
		bcopy(rc->rc_data, orig[c], rc->rc_size);
	}

	vdev_raidz_generate_parity(rm);

	for (c = 0; c < rm->rm_firstdatacol; c++) {
		rc = &rm->rm_col[c];
		if (!rc->rc_tried || rc->rc_error != 0)
			continue;
		if (bcmp(orig[c], rc->rc_data, rc->rc_size) != 0) {
			raidz_checksum_error(zio, rc);
			rc->rc_error = ECKSUM;
			ret++;
		}
		zio_buf_free(orig[c], rc->rc_size);
	}

	return (ret);
}

/*
 * Keep statistics on all the ways that we used parity to correct data.
 */
static uint64_t raidz_corrected[1 << VDEV_RAIDZ_MAXPARITY];

static int
vdev_raidz_worst_error(raidz_map_t *rm)
{
	int error = 0;

	for (int c = 0; c < rm->rm_cols; c++)
		error = zio_worst_error(error, rm->rm_col[c].rc_error);

	return (error);
}

/*
 * Iterate over all combinations of bad data and attempt a reconstruction.
 * Note that the algorithm below is non-optimal because it doesn't take into
 * account how reconstruction is actually performed. For example, with
 * triple-parity RAID-Z the reconstruction procedure is the same if column 4
 * is targeted as invalid as if columns 1 and 4 are targeted since in both
 * cases we'd only use parity information in column 0.
 */
static int
vdev_raidz_combrec(zio_t *zio, int total_errors, int data_errors)
{
	raidz_map_t *rm = zio->io_vsd;
	raidz_col_t *rc;
	void *orig[VDEV_RAIDZ_MAXPARITY];
	int tstore[VDEV_RAIDZ_MAXPARITY + 2];
	int *tgts = &tstore[1];
	int current, next, i, c, n;
	int code, ret = 0;

	ASSERT(total_errors < rm->rm_firstdatacol);

	/*
	 * This simplifies one edge condition.
	 */
	tgts[-1] = -1;

	for (n = 1; n <= rm->rm_firstdatacol - total_errors; n++) {
		/*
		 * Initialize the targets array by finding the first n columns
		 * that contain no error.
		 *
		 * If there were no data errors, we need to ensure that we're
		 * always explicitly attempting to reconstruct at least one
		 * data column. To do this, we simply push the highest target
		 * up into the data columns.
		 */
		for (c = 0, i = 0; i < n; i++) {
			if (i == n - 1 && data_errors == 0 &&
			    c < rm->rm_firstdatacol) {
				c = rm->rm_firstdatacol;
			}

			while (rm->rm_col[c].rc_error != 0) {
				c++;
				ASSERT3S(c, <, rm->rm_cols);
			}

			tgts[i] = c++;
		}

		/*
		 * Setting tgts[n] simplifies the other edge condition.
		 */
		tgts[n] = rm->rm_cols;

		/*
		 * These buffers were allocated in previous iterations.
		 */
		for (i = 0; i < n - 1; i++) {
			ASSERT(orig[i] != NULL);
		}

		orig[n - 1] = zio_buf_alloc(rm->rm_col[0].rc_size);

		current = 0;
		next = tgts[current];

		while (current != n) {
			tgts[current] = next;
			current = 0;

			/*
			 * Save off the original data that we're going to
			 * attempt to reconstruct.
			 */
			for (i = 0; i < n; i++) {
				ASSERT(orig[i] != NULL);
				c = tgts[i];
				ASSERT3S(c, >=, 0);
				ASSERT3S(c, <, rm->rm_cols);
				rc = &rm->rm_col[c];
				bcopy(rc->rc_data, orig[i], rc->rc_size);
			}

			/*
			 * Attempt a reconstruction and exit the outer loop on
			 * success.
			 */
			code = vdev_raidz_reconstruct(rm, tgts, n);
			if (zio_checksum_error(zio) == 0) {
				atomic_inc_64(&raidz_corrected[code]);

				for (i = 0; i < n; i++) {
					c = tgts[i];
					rc = &rm->rm_col[c];
					ASSERT(rc->rc_error == 0);
					if (rc->rc_tried)
						raidz_checksum_error(zio, rc);
					rc->rc_error = ECKSUM;
				}

				ret = code;
				goto done;
			}

			/*
			 * Restore the original data.
			 */
			for (i = 0; i < n; i++) {
				c = tgts[i];
				rc = &rm->rm_col[c];
				bcopy(orig[i], rc->rc_data, rc->rc_size);
			}

			do {
				/*
				 * Find the next valid column after the current
				 * position..
				 */
				for (next = tgts[current] + 1;
				    next < rm->rm_cols &&
				    rm->rm_col[next].rc_error != 0; next++)
					continue;

				ASSERT(next <= tgts[current + 1]);

				/*
				 * If that spot is available, we're done here.
				 */
				if (next != tgts[current + 1])
					break;

				/*
				 * Otherwise, find the next valid column after
				 * the previous position.
				 */
				for (c = tgts[current - 1] + 1;
				    rm->rm_col[c].rc_error != 0; c++)
					continue;

				tgts[current] = c;
				current++;

			} while (current != n);
		}
	}
	n--;
done:
	for (i = 0; i < n; i++) {
		zio_buf_free(orig[i], rm->rm_col[0].rc_size);
	}

	return (ret);
}

static void
vdev_raidz_io_done(zio_t *zio)
{
	vdev_t *vd = zio->io_vd;
	vdev_t *cvd;
	raidz_map_t *rm = zio->io_vsd;
<<<<<<< HEAD
	raidz_col_t *rc = NULL, *rc1;
=======
	raidz_col_t *rc;
>>>>>>> 45d1cae3
	int unexpected_errors = 0;
	int parity_errors = 0;
	int parity_untried = 0;
	int data_errors = 0;
	int total_errors = 0;
	int n, c;
	int tgts[VDEV_RAIDZ_MAXPARITY];
	int code;

	ASSERT(zio->io_bp != NULL);  /* XXX need to add code to enforce this */

	ASSERT(rm->rm_missingparity <= rm->rm_firstdatacol);
	ASSERT(rm->rm_missingdata <= rm->rm_cols - rm->rm_firstdatacol);

	for (c = 0; c < rm->rm_cols; c++) {
		rc = &rm->rm_col[c];

		if (rc->rc_error) {
			ASSERT(rc->rc_error != ECKSUM);	/* child has no bp */

			if (c < rm->rm_firstdatacol)
				parity_errors++;
			else
				data_errors++;

			if (!rc->rc_skipped)
				unexpected_errors++;

			total_errors++;
		} else if (c < rm->rm_firstdatacol && !rc->rc_tried) {
			parity_untried++;
		}
	}

	if (zio->io_type == ZIO_TYPE_WRITE) {
		/*
		 * XXX -- for now, treat partial writes as a success.
		 * (If we couldn't write enough columns to reconstruct
		 * the data, the I/O failed.  Otherwise, good enough.)
		 *
		 * Now that we support write reallocation, it would be better
		 * to treat partial failure as real failure unless there are
		 * no non-degraded top-level vdevs left, and not update DTLs
		 * if we intend to reallocate.
		 */
		/* XXPOLICY */
		if (total_errors > rm->rm_firstdatacol)
			zio->io_error = vdev_raidz_worst_error(rm);

		return;
	}

	ASSERT(zio->io_type == ZIO_TYPE_READ);
	/*
	 * There are three potential phases for a read:
	 *	1. produce valid data from the columns read
	 *	2. read all disks and try again
	 *	3. perform combinatorial reconstruction
	 *
	 * Each phase is progressively both more expensive and less likely to
	 * occur. If we encounter more errors than we can repair or all phases
	 * fail, we have no choice but to return an error.
	 */

	/*
	 * If the number of errors we saw was correctable -- less than or equal
	 * to the number of parity disks read -- attempt to produce data that
	 * has a valid checksum. Naturally, this case applies in the absence of
	 * any errors.
	 */
	if (total_errors <= rm->rm_firstdatacol - parity_untried) {
		if (data_errors == 0) {
			if (zio_checksum_error(zio) == 0) {
				/*
				 * If we read parity information (unnecessarily
				 * as it happens since no reconstruction was
				 * needed) regenerate and verify the parity.
				 * We also regenerate parity when resilvering
				 * so we can write it out to the failed device
				 * later.
				 */
				if (parity_errors + parity_untried <
				    rm->rm_firstdatacol ||
				    (zio->io_flags & ZIO_FLAG_RESILVER)) {
					n = raidz_parity_verify(zio, rm);
					unexpected_errors += n;
					ASSERT(parity_errors + n <=
					    rm->rm_firstdatacol);
				}
				goto done;
			}
		} else {
			/*
			 * We either attempt to read all the parity columns or
			 * none of them. If we didn't try to read parity, we
			 * wouldn't be here in the correctable case. There must
			 * also have been fewer parity errors than parity
			 * columns or, again, we wouldn't be in this code path.
			 */
			ASSERT(parity_untried == 0);
			ASSERT(parity_errors < rm->rm_firstdatacol);

			/*
			 * Identify the data columns that reported an error.
			 */
			n = 0;
			for (c = rm->rm_firstdatacol; c < rm->rm_cols; c++) {
				rc = &rm->rm_col[c];
				if (rc->rc_error != 0) {
					ASSERT(n < VDEV_RAIDZ_MAXPARITY);
					tgts[n++] = c;
				}
			}

			ASSERT(rm->rm_firstdatacol >= n);

			code = vdev_raidz_reconstruct(rm, tgts, n);

			if (zio_checksum_error(zio) == 0) {
				atomic_inc_64(&raidz_corrected[code]);

				/*
				 * If we read more parity disks than were used
				 * for reconstruction, confirm that the other
				 * parity disks produced correct data. This
				 * routine is suboptimal in that it regenerates
				 * the parity that we already used in addition
				 * to the parity that we're attempting to
				 * verify, but this should be a relatively
				 * uncommon case, and can be optimized if it
				 * becomes a problem. Note that we regenerate
				 * parity when resilvering so we can write it
				 * out to failed devices later.
				 */
				if (parity_errors < rm->rm_firstdatacol - n ||
				    (zio->io_flags & ZIO_FLAG_RESILVER)) {
					n = raidz_parity_verify(zio, rm);
					unexpected_errors += n;
					ASSERT(parity_errors + n <=
					    rm->rm_firstdatacol);
				}

				goto done;
			}
		}
	}

	/*
	 * This isn't a typical situation -- either we got a read error or
	 * a child silently returned bad data. Read every block so we can
	 * try again with as much data and parity as we can track down. If
	 * we've already been through once before, all children will be marked
	 * as tried so we'll proceed to combinatorial reconstruction.
	 */
	unexpected_errors = 1;
	rm->rm_missingdata = 0;
	rm->rm_missingparity = 0;

	for (c = 0; c < rm->rm_cols; c++) {
		if (rm->rm_col[c].rc_tried)
			continue;

		zio_vdev_io_redone(zio);
		do {
			rc = &rm->rm_col[c];
			if (rc->rc_tried)
				continue;
			zio_nowait(zio_vdev_child_io(zio, NULL,
			    vd->vdev_child[rc->rc_devidx],
			    rc->rc_offset, rc->rc_data, rc->rc_size,
			    zio->io_type, zio->io_priority, 0,
			    vdev_raidz_child_done, rc));
		} while (++c < rm->rm_cols);

		return;
	}

	/*
	 * At this point we've attempted to reconstruct the data given the
	 * errors we detected, and we've attempted to read all columns. There
	 * must, therefore, be one or more additional problems -- silent errors
	 * resulting in invalid data rather than explicit I/O errors resulting
	 * in absent data. We check if there is enough additional data to
	 * possibly reconstruct the data and then perform combinatorial
	 * reconstruction over all possible combinations. If that fails,
	 * we're cooked.
	 */
	if (total_errors >= rm->rm_firstdatacol) {
		zio->io_error = vdev_raidz_worst_error(rm);
		/*
		 * If there were exactly as many device errors as parity
		 * columns, yet we couldn't reconstruct the data, then at
		 * least one device must have returned bad data silently.
		 */
		if (total_errors == rm->rm_firstdatacol)
			zio->io_error = zio_worst_error(zio->io_error, ECKSUM);

	} else if ((code = vdev_raidz_combrec(zio, total_errors,
	    data_errors)) != 0) {
		/*
		 * If we didn't use all the available parity for the
		 * combinatorial reconstruction, verify that the remaining
		 * parity is correct.
		 */
		if (code != (1 << rm->rm_firstdatacol) - 1)
			(void) raidz_parity_verify(zio, rm);
	} else {
		/*
		 * All combinations failed to checksum. Generate checksum
		 * ereports for all children.
		 */
		zio->io_error = ECKSUM;

		if (!(zio->io_flags & ZIO_FLAG_SPECULATIVE)) {
			for (c = 0; c < rm->rm_cols; c++) {
				rc = &rm->rm_col[c];
				zfs_ereport_post(FM_EREPORT_ZFS_CHECKSUM,
				    zio->io_spa, vd->vdev_child[rc->rc_devidx],
				    zio, rc->rc_offset, rc->rc_size);
			}
		}
	}

done:
	zio_checksum_verified(zio);

	if (zio->io_error == 0 && spa_writeable(zio->io_spa) &&
	    (unexpected_errors || (zio->io_flags & ZIO_FLAG_RESILVER))) {
		/*
		 * Use the good data we have in hand to repair damaged children.
		 */
		for (c = 0; c < rm->rm_cols; c++) {
			rc = &rm->rm_col[c];
			cvd = vd->vdev_child[rc->rc_devidx];

			if (rc->rc_error == 0)
				continue;

			zio_nowait(zio_vdev_child_io(zio, NULL, cvd,
			    rc->rc_offset, rc->rc_data, rc->rc_size,
			    ZIO_TYPE_WRITE, zio->io_priority,
			    ZIO_FLAG_IO_REPAIR | (unexpected_errors ?
			    ZIO_FLAG_SELF_HEAL : 0), NULL, NULL));
		}
	}
}

static void
vdev_raidz_state_change(vdev_t *vd, int faulted, int degraded)
{
	if (faulted > vd->vdev_nparity)
		vdev_set_state(vd, B_FALSE, VDEV_STATE_CANT_OPEN,
		    VDEV_AUX_NO_REPLICAS);
	else if (degraded + faulted != 0)
		vdev_set_state(vd, B_FALSE, VDEV_STATE_DEGRADED, VDEV_AUX_NONE);
	else
		vdev_set_state(vd, B_FALSE, VDEV_STATE_HEALTHY, VDEV_AUX_NONE);
}

vdev_ops_t vdev_raidz_ops = {
	vdev_raidz_open,
	vdev_raidz_close,
	vdev_raidz_asize,
	vdev_raidz_io_start,
	vdev_raidz_io_done,
	vdev_raidz_state_change,
	VDEV_TYPE_RAIDZ,	/* name of this vdev type */
	B_FALSE			/* not a leaf vdev */
};<|MERGE_RESOLUTION|>--- conflicted
+++ resolved
@@ -1651,11 +1651,7 @@
 	vdev_t *vd = zio->io_vd;
 	vdev_t *cvd;
 	raidz_map_t *rm = zio->io_vsd;
-<<<<<<< HEAD
-	raidz_col_t *rc = NULL, *rc1;
-=======
-	raidz_col_t *rc;
->>>>>>> 45d1cae3
+	raidz_col_t *rc = NULL;
 	int unexpected_errors = 0;
 	int parity_errors = 0;
 	int parity_untried = 0;
