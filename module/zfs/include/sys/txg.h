--- conflicted
+++ resolved
@@ -26,11 +26,6 @@
 #ifndef _SYS_TXG_H
 #define	_SYS_TXG_H
 
-<<<<<<< HEAD
-
-
-=======
->>>>>>> c8915339
 #include <sys/spa.h>
 #include <sys/zfs_context.h>
 
