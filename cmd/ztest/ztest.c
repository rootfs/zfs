/*
 * CDDL HEADER START
 *
 * The contents of this file are subject to the terms of the
 * Common Development and Distribution License (the "License").
 * You may not use this file except in compliance with the License.
 *
 * You can obtain a copy of the license at usr/src/OPENSOLARIS.LICENSE
 * or http://www.opensolaris.org/os/licensing.
 * See the License for the specific language governing permissions
 * and limitations under the License.
 *
 * When distributing Covered Code, include this CDDL HEADER in each
 * file and include the License file at usr/src/OPENSOLARIS.LICENSE.
 * If applicable, add the following below this CDDL HEADER, with the
 * fields enclosed by brackets "[]" replaced with your own identifying
 * information: Portions Copyright [yyyy] [name of copyright owner]
 *
 * CDDL HEADER END
 */
/*
 * Copyright (c) 2005, 2010, Oracle and/or its affiliates. All rights reserved.
 */

/*
 * The objective of this program is to provide a DMU/ZAP/SPA stress test
 * that runs entirely in userland, is easy to use, and easy to extend.
 *
 * The overall design of the ztest program is as follows:
 *
 * (1) For each major functional area (e.g. adding vdevs to a pool,
 *     creating and destroying datasets, reading and writing objects, etc)
 *     we have a simple routine to test that functionality.  These
 *     individual routines do not have to do anything "stressful".
 *
 * (2) We turn these simple functionality tests into a stress test by
 *     running them all in parallel, with as many threads as desired,
 *     and spread across as many datasets, objects, and vdevs as desired.
 *
 * (3) While all this is happening, we inject faults into the pool to
 *     verify that self-healing data really works.
 *
 * (4) Every time we open a dataset, we change its checksum and compression
 *     functions.  Thus even individual objects vary from block to block
 *     in which checksum they use and whether they're compressed.
 *
 * (5) To verify that we never lose on-disk consistency after a crash,
 *     we run the entire test in a child of the main process.
 *     At random times, the child self-immolates with a SIGKILL.
 *     This is the software equivalent of pulling the power cord.
 *     The parent then runs the test again, using the existing
 *     storage pool, as many times as desired.
 *
 * (6) To verify that we don't have future leaks or temporal incursions,
 *     many of the functional tests record the transaction group number
 *     as part of their data.  When reading old data, they verify that
 *     the transaction group number is less than the current, open txg.
 *     If you add a new test, please do this if applicable.
 *
 * When run with no arguments, ztest runs for about five minutes and
 * produces no output if successful.  To get a little bit of information,
 * specify -V.  To get more information, specify -VV, and so on.
 *
 * To turn this into an overnight stress test, use -T to specify run time.
 *
 * You can ask more more vdevs [-v], datasets [-d], or threads [-t]
 * to increase the pool capacity, fanout, and overall stress level.
 *
 * The -N(okill) option will suppress kills, so each child runs to completion.
 * This can be useful when you're trying to distinguish temporal incursions
 * from plain old race conditions.
 */

#include <sys/zfs_context.h>
#include <sys/spa.h>
#include <sys/dmu.h>
#include <sys/txg.h>
#include <sys/dbuf.h>
#include <sys/zap.h>
#include <sys/dmu_objset.h>
#include <sys/poll.h>
#include <sys/stat.h>
#include <sys/time.h>
#include <sys/wait.h>
#include <sys/mman.h>
#include <sys/resource.h>
#include <sys/zio.h>
#include <sys/zil.h>
#include <sys/zil_impl.h>
#include <sys/vdev_impl.h>
#include <sys/vdev_file.h>
#include <sys/spa_impl.h>
#include <sys/metaslab_impl.h>
#include <sys/dsl_prop.h>
#include <sys/dsl_dataset.h>
#include <sys/dsl_scan.h>
#include <sys/zio_checksum.h>
#include <sys/refcount.h>
#include <stdio.h>
#include <stdio_ext.h>
#include <stdlib.h>
#include <unistd.h>
#include <signal.h>
#include <umem.h>
#include <dlfcn.h>
#include <ctype.h>
#include <math.h>
#include <sys/fs/zfs.h>
#include <libnvpair.h>

static char cmdname[] = "ztest";
static char *zopt_pool = cmdname;

static uint64_t zopt_vdevs = 5;
static uint64_t zopt_vdevtime;
static int zopt_ashift = SPA_MINBLOCKSHIFT;
static int zopt_mirrors = 2;
static int zopt_raidz = 4;
static int zopt_raidz_parity = 1;
static size_t zopt_vdev_size = SPA_MINDEVSIZE;
static int zopt_datasets = 7;
static int zopt_threads = 23;
static uint64_t zopt_passtime = 60;	/* 60 seconds */
static uint64_t zopt_killrate = 70;	/* 70% kill rate */
static int zopt_verbose = 0;
static int zopt_init = 1;
static char *zopt_dir = "/tmp";
static uint64_t zopt_time = 300;	/* 5 minutes */
static uint64_t zopt_maxloops = 50;	/* max loops during spa_freeze() */

#define	BT_MAGIC	0x123456789abcdefULL
#define	MAXFAULTS() (MAX(zs->zs_mirrors, 1) * (zopt_raidz_parity + 1) - 1)

enum ztest_io_type {
	ZTEST_IO_WRITE_TAG,
	ZTEST_IO_WRITE_PATTERN,
	ZTEST_IO_WRITE_ZEROES,
	ZTEST_IO_TRUNCATE,
	ZTEST_IO_SETATTR,
	ZTEST_IO_TYPES
};

typedef struct ztest_block_tag {
	uint64_t	bt_magic;
	uint64_t	bt_objset;
	uint64_t	bt_object;
	uint64_t	bt_offset;
	uint64_t	bt_gen;
	uint64_t	bt_txg;
	uint64_t	bt_crtxg;
} ztest_block_tag_t;

typedef struct bufwad {
	uint64_t	bw_index;
	uint64_t	bw_txg;
	uint64_t	bw_data;
} bufwad_t;

/*
 * XXX -- fix zfs range locks to be generic so we can use them here.
 */
typedef enum {
	RL_READER,
	RL_WRITER,
	RL_APPEND
} rl_type_t;

typedef struct rll {
	void		*rll_writer;
	int		rll_readers;
	mutex_t		rll_lock;
	cond_t		rll_cv;
} rll_t;

typedef struct rl {
	uint64_t	rl_object;
	uint64_t	rl_offset;
	uint64_t	rl_size;
	rll_t		*rl_lock;
} rl_t;

#define	ZTEST_RANGE_LOCKS	64
#define	ZTEST_OBJECT_LOCKS	64

/*
 * Object descriptor.  Used as a template for object lookup/create/remove.
 */
typedef struct ztest_od {
	uint64_t	od_dir;
	uint64_t	od_object;
	dmu_object_type_t od_type;
	dmu_object_type_t od_crtype;
	uint64_t	od_blocksize;
	uint64_t	od_crblocksize;
	uint64_t	od_gen;
	uint64_t	od_crgen;
	char		od_name[MAXNAMELEN];
} ztest_od_t;

/*
 * Per-dataset state.
 */
typedef struct ztest_ds {
	objset_t	*zd_os;
	zilog_t		*zd_zilog;
	uint64_t	zd_seq;
	ztest_od_t	*zd_od;		/* debugging aid */
	char		zd_name[MAXNAMELEN];
	mutex_t		zd_dirobj_lock;
	rll_t		zd_object_lock[ZTEST_OBJECT_LOCKS];
	rll_t		zd_range_lock[ZTEST_RANGE_LOCKS];
} ztest_ds_t;

/*
 * Per-iteration state.
 */
typedef void ztest_func_t(ztest_ds_t *zd, uint64_t id);

typedef struct ztest_info {
	ztest_func_t	*zi_func;	/* test function */
	uint64_t	zi_iters;	/* iterations per execution */
	uint64_t	*zi_interval;	/* execute every <interval> seconds */
	uint64_t	zi_call_count;	/* per-pass count */
	uint64_t	zi_call_time;	/* per-pass time */
	uint64_t	zi_call_next;	/* next time to call this function */
} ztest_info_t;

/*
 * Note: these aren't static because we want dladdr() to work.
 */
ztest_func_t ztest_dmu_read_write;
ztest_func_t ztest_dmu_write_parallel;
ztest_func_t ztest_dmu_object_alloc_free;
ztest_func_t ztest_dmu_commit_callbacks;
ztest_func_t ztest_zap;
ztest_func_t ztest_zap_parallel;
ztest_func_t ztest_zil_commit;
ztest_func_t ztest_dmu_read_write_zcopy;
ztest_func_t ztest_dmu_objset_create_destroy;
ztest_func_t ztest_dmu_prealloc;
ztest_func_t ztest_fzap;
ztest_func_t ztest_dmu_snapshot_create_destroy;
ztest_func_t ztest_dsl_prop_get_set;
ztest_func_t ztest_spa_prop_get_set;
ztest_func_t ztest_spa_create_destroy;
ztest_func_t ztest_fault_inject;
ztest_func_t ztest_ddt_repair;
ztest_func_t ztest_dmu_snapshot_hold;
ztest_func_t ztest_spa_rename;
ztest_func_t ztest_scrub;
ztest_func_t ztest_dsl_dataset_promote_busy;
ztest_func_t ztest_vdev_attach_detach;
ztest_func_t ztest_vdev_LUN_growth;
ztest_func_t ztest_vdev_add_remove;
ztest_func_t ztest_vdev_aux_add_remove;
ztest_func_t ztest_split_pool;

uint64_t zopt_always = 0ULL * NANOSEC;		/* all the time */
uint64_t zopt_incessant = 1ULL * NANOSEC / 10;	/* every 1/10 second */
uint64_t zopt_often = 1ULL * NANOSEC;		/* every second */
uint64_t zopt_sometimes = 10ULL * NANOSEC;	/* every 10 seconds */
uint64_t zopt_rarely = 60ULL * NANOSEC;		/* every 60 seconds */

ztest_info_t ztest_info[] = {
	{ ztest_dmu_read_write,			1,	&zopt_always	},
	{ ztest_dmu_write_parallel,		10,	&zopt_always	},
	{ ztest_dmu_object_alloc_free,		1,	&zopt_always	},
	{ ztest_dmu_commit_callbacks,		1,	&zopt_always	},
	{ ztest_zap,				30,	&zopt_always	},
	{ ztest_zap_parallel,			100,	&zopt_always	},
	{ ztest_split_pool,			1,	&zopt_always	},
	{ ztest_zil_commit,			1,	&zopt_incessant	},
	{ ztest_dmu_read_write_zcopy,		1,	&zopt_often	},
	{ ztest_dmu_objset_create_destroy,	1,	&zopt_often	},
	{ ztest_dsl_prop_get_set,		1,	&zopt_often	},
	{ ztest_spa_prop_get_set,		1,	&zopt_sometimes	},
#if 0
	{ ztest_dmu_prealloc,			1,	&zopt_sometimes	},
#endif
	{ ztest_fzap,				1,	&zopt_sometimes	},
	{ ztest_dmu_snapshot_create_destroy,	1,	&zopt_sometimes	},
	{ ztest_spa_create_destroy,		1,	&zopt_sometimes	},
	{ ztest_fault_inject,			1,	&zopt_sometimes	},
	{ ztest_ddt_repair,			1,	&zopt_sometimes	},
	{ ztest_dmu_snapshot_hold,		1,	&zopt_sometimes	},
	{ ztest_spa_rename,			1,	&zopt_rarely	},
	{ ztest_scrub,				1,	&zopt_rarely	},
	{ ztest_dsl_dataset_promote_busy,	1,	&zopt_rarely	},
	{ ztest_vdev_attach_detach,		1,	&zopt_rarely },
	{ ztest_vdev_LUN_growth,		1,	&zopt_rarely	},
	{ ztest_vdev_add_remove,		1,	&zopt_vdevtime },
	{ ztest_vdev_aux_add_remove,		1,	&zopt_vdevtime	},
};

#define	ZTEST_FUNCS	(sizeof (ztest_info) / sizeof (ztest_info_t))

/*
 * The following struct is used to hold a list of uncalled commit callbacks.
 * The callbacks are ordered by txg number.
 */
typedef struct ztest_cb_list {
	mutex_t	zcl_callbacks_lock;
	list_t	zcl_callbacks;
} ztest_cb_list_t;

/*
 * Stuff we need to share writably between parent and child.
 */
typedef struct ztest_shared {
	char		*zs_pool;
	spa_t		*zs_spa;
	hrtime_t	zs_proc_start;
	hrtime_t	zs_proc_stop;
	hrtime_t	zs_thread_start;
	hrtime_t	zs_thread_stop;
	hrtime_t	zs_thread_kill;
	uint64_t	zs_enospc_count;
	uint64_t	zs_vdev_next_leaf;
	uint64_t	zs_vdev_aux;
	uint64_t	zs_alloc;
	uint64_t	zs_space;
	mutex_t		zs_vdev_lock;
	rwlock_t	zs_name_lock;
	ztest_info_t	zs_info[ZTEST_FUNCS];
	uint64_t	zs_splits;
	uint64_t	zs_mirrors;
	ztest_ds_t	zs_zd[];
} ztest_shared_t;

#define	ID_PARALLEL	-1ULL

static char ztest_dev_template[] = "%s/%s.%llua";
static char ztest_aux_template[] = "%s/%s.%s.%llu";
ztest_shared_t *ztest_shared;
uint64_t *ztest_seq;

static int ztest_random_fd;
static int ztest_dump_core = 1;

static boolean_t ztest_exiting;

/* Global commit callback list */
static ztest_cb_list_t zcl;

extern uint64_t metaslab_gang_bang;
extern uint64_t metaslab_df_alloc_threshold;
static uint64_t metaslab_sz;

enum ztest_object {
	ZTEST_META_DNODE = 0,
	ZTEST_DIROBJ,
	ZTEST_OBJECTS
};

static void usage(boolean_t) __NORETURN;

/*
 * These libumem hooks provide a reasonable set of defaults for the allocator's
 * debugging facilities.
 */
const char *
_umem_debug_init(void)
{
	return ("default,verbose"); /* $UMEM_DEBUG setting */
}

const char *
_umem_logging_init(void)
{
	return ("fail,contents"); /* $UMEM_LOGGING setting */
}

#define	FATAL_MSG_SZ	1024

char *fatal_msg;

static void
fatal(int do_perror, char *message, ...)
{
	va_list args;
	int save_errno = errno;
	char buf[FATAL_MSG_SZ];

	(void) fflush(stdout);

	va_start(args, message);
	(void) sprintf(buf, "ztest: ");
	/* LINTED */
	(void) vsprintf(buf + strlen(buf), message, args);
	va_end(args);
	if (do_perror) {
		(void) snprintf(buf + strlen(buf), FATAL_MSG_SZ - strlen(buf),
		    ": %s", strerror(save_errno));
	}
	(void) fprintf(stderr, "%s\n", buf);
	fatal_msg = buf;			/* to ease debugging */
	if (ztest_dump_core)
		abort();
	exit(3);
}

static int
str2shift(const char *buf)
{
	const char *ends = "BKMGTPEZ";
	int i;

	if (buf[0] == '\0')
		return (0);
	for (i = 0; i < strlen(ends); i++) {
		if (toupper(buf[0]) == ends[i])
			break;
	}
	if (i == strlen(ends)) {
		(void) fprintf(stderr, "ztest: invalid bytes suffix: %s\n",
		    buf);
		usage(B_FALSE);
	}
	if (buf[1] == '\0' || (toupper(buf[1]) == 'B' && buf[2] == '\0')) {
		return (10*i);
	}
	(void) fprintf(stderr, "ztest: invalid bytes suffix: %s\n", buf);
	usage(B_FALSE);
	/* NOTREACHED */
}

static uint64_t
nicenumtoull(const char *buf)
{
	char *end;
	uint64_t val;

	val = strtoull(buf, &end, 0);
	if (end == buf) {
		(void) fprintf(stderr, "ztest: bad numeric value: %s\n", buf);
		usage(B_FALSE);
	} else if (end[0] == '.') {
		double fval = strtod(buf, &end);
		fval *= pow(2, str2shift(end));
		if (fval > UINT64_MAX) {
			(void) fprintf(stderr, "ztest: value too large: %s\n",
			    buf);
			usage(B_FALSE);
		}
		val = (uint64_t)fval;
	} else {
		int shift = str2shift(end);
		if (shift >= 64 || (val << shift) >> shift != val) {
			(void) fprintf(stderr, "ztest: value too large: %s\n",
			    buf);
			usage(B_FALSE);
		}
		val <<= shift;
	}
	return (val);
}

static void
usage(boolean_t requested)
{
	char nice_vdev_size[10];
	char nice_gang_bang[10];
	FILE *fp = requested ? stdout : stderr;

	nicenum(zopt_vdev_size, nice_vdev_size);
	nicenum(metaslab_gang_bang, nice_gang_bang);

	(void) fprintf(fp, "Usage: %s\n"
	    "\t[-v vdevs (default: %llu)]\n"
	    "\t[-s size_of_each_vdev (default: %s)]\n"
	    "\t[-a alignment_shift (default: %d)] use 0 for random\n"
	    "\t[-m mirror_copies (default: %d)]\n"
	    "\t[-r raidz_disks (default: %d)]\n"
	    "\t[-R raidz_parity (default: %d)]\n"
	    "\t[-d datasets (default: %d)]\n"
	    "\t[-t threads (default: %d)]\n"
	    "\t[-g gang_block_threshold (default: %s)]\n"
	    "\t[-i init_count (default: %d)] initialize pool i times\n"
	    "\t[-k kill_percentage (default: %llu%%)]\n"
	    "\t[-p pool_name (default: %s)]\n"
	    "\t[-f dir (default: %s)] file directory for vdev files\n"
	    "\t[-V] verbose (use multiple times for ever more blather)\n"
	    "\t[-E] use existing pool instead of creating new one\n"
	    "\t[-T time (default: %llu sec)] total run time\n"
	    "\t[-F freezeloops (default: %llu)] max loops in spa_freeze()\n"
	    "\t[-P passtime (default: %llu sec)] time per pass\n"
	    "\t[-h] (print help)\n"
	    "",
	    cmdname,
	    (u_longlong_t)zopt_vdevs,			/* -v */
	    nice_vdev_size,				/* -s */
	    zopt_ashift,				/* -a */
	    zopt_mirrors,				/* -m */
	    zopt_raidz,					/* -r */
	    zopt_raidz_parity,				/* -R */
	    zopt_datasets,				/* -d */
	    zopt_threads,				/* -t */
	    nice_gang_bang,				/* -g */
	    zopt_init,					/* -i */
	    (u_longlong_t)zopt_killrate,		/* -k */
	    zopt_pool,					/* -p */
	    zopt_dir,					/* -f */
	    (u_longlong_t)zopt_time,			/* -T */
	    (u_longlong_t)zopt_maxloops,		/* -F */
	    (u_longlong_t)zopt_passtime);		/* -P */
	exit(requested ? 0 : 1);
}

static void
process_options(int argc, char **argv)
{
	int opt;
	uint64_t value;

	/* By default, test gang blocks for blocks 32K and greater */
	metaslab_gang_bang = 32 << 10;

	while ((opt = getopt(argc, argv,
	    "v:s:a:m:r:R:d:t:g:i:k:p:f:VET:P:hF:")) != EOF) {
		value = 0;
		switch (opt) {
		case 'v':
		case 's':
		case 'a':
		case 'm':
		case 'r':
		case 'R':
		case 'd':
		case 't':
		case 'g':
		case 'i':
		case 'k':
		case 'T':
		case 'P':
		case 'F':
			value = nicenumtoull(optarg);
		}
		switch (opt) {
		case 'v':
			zopt_vdevs = value;
			break;
		case 's':
			zopt_vdev_size = MAX(SPA_MINDEVSIZE, value);
			break;
		case 'a':
			zopt_ashift = value;
			break;
		case 'm':
			zopt_mirrors = value;
			break;
		case 'r':
			zopt_raidz = MAX(1, value);
			break;
		case 'R':
			zopt_raidz_parity = MIN(MAX(value, 1), 3);
			break;
		case 'd':
			zopt_datasets = MAX(1, value);
			break;
		case 't':
			zopt_threads = MAX(1, value);
			break;
		case 'g':
			metaslab_gang_bang = MAX(SPA_MINBLOCKSIZE << 1, value);
			break;
		case 'i':
			zopt_init = value;
			break;
		case 'k':
			zopt_killrate = value;
			break;
		case 'p':
			zopt_pool = strdup(optarg);
			break;
		case 'f':
			zopt_dir = strdup(optarg);
			break;
		case 'V':
			zopt_verbose++;
			break;
		case 'E':
			zopt_init = 0;
			break;
		case 'T':
			zopt_time = value;
			break;
		case 'P':
			zopt_passtime = MAX(1, value);
			break;
		case 'F':
			zopt_maxloops = MAX(1, value);
			break;
		case 'h':
			usage(B_TRUE);
			break;
		case '?':
		default:
			usage(B_FALSE);
			break;
		}
	}

	zopt_raidz_parity = MIN(zopt_raidz_parity, zopt_raidz - 1);

	zopt_vdevtime = (zopt_vdevs > 0 ? zopt_time * NANOSEC / zopt_vdevs :
	    UINT64_MAX >> 2);
}

static void
ztest_kill(ztest_shared_t *zs)
{
	zs->zs_alloc = metaslab_class_get_alloc(spa_normal_class(zs->zs_spa));
	zs->zs_space = metaslab_class_get_space(spa_normal_class(zs->zs_spa));
	(void) kill(getpid(), SIGKILL);
}

static uint64_t
ztest_random(uint64_t range)
{
	uint64_t r;

	if (range == 0)
		return (0);

	if (read(ztest_random_fd, &r, sizeof (r)) != sizeof (r))
		fatal(1, "short read from /dev/urandom");

	return (r % range);
}

/* ARGSUSED */
static void
ztest_record_enospc(const char *s)
{
	ztest_shared->zs_enospc_count++;
}

static uint64_t
ztest_get_ashift(void)
{
	if (zopt_ashift == 0)
		return (SPA_MINBLOCKSHIFT + ztest_random(3));
	return (zopt_ashift);
}

static nvlist_t *
make_vdev_file(char *path, char *aux, size_t size, uint64_t ashift)
{
	char pathbuf[MAXPATHLEN];
	uint64_t vdev;
	nvlist_t *file;

	if (ashift == 0)
		ashift = ztest_get_ashift();

	if (path == NULL) {
		path = pathbuf;

		if (aux != NULL) {
			vdev = ztest_shared->zs_vdev_aux;
			(void) sprintf(path, ztest_aux_template,
			    zopt_dir, zopt_pool, aux, vdev);
		} else {
			vdev = ztest_shared->zs_vdev_next_leaf++;
			(void) sprintf(path, ztest_dev_template,
			    zopt_dir, zopt_pool, vdev);
		}
	}

	if (size != 0) {
		int fd = open(path, O_RDWR | O_CREAT | O_TRUNC, 0666);
		if (fd == -1)
			fatal(1, "can't open %s", path);
		if (ftruncate(fd, size) != 0)
			fatal(1, "can't ftruncate %s", path);
		(void) close(fd);
	}

	VERIFY(nvlist_alloc(&file, NV_UNIQUE_NAME, 0) == 0);
	VERIFY(nvlist_add_string(file, ZPOOL_CONFIG_TYPE, VDEV_TYPE_FILE) == 0);
	VERIFY(nvlist_add_string(file, ZPOOL_CONFIG_PATH, path) == 0);
	VERIFY(nvlist_add_uint64(file, ZPOOL_CONFIG_ASHIFT, ashift) == 0);

	return (file);
}

static nvlist_t *
make_vdev_raidz(char *path, char *aux, size_t size, uint64_t ashift, int r)
{
	nvlist_t *raidz, **child;
	int c;

	if (r < 2)
		return (make_vdev_file(path, aux, size, ashift));
	child = umem_alloc(r * sizeof (nvlist_t *), UMEM_NOFAIL);

	for (c = 0; c < r; c++)
		child[c] = make_vdev_file(path, aux, size, ashift);

	VERIFY(nvlist_alloc(&raidz, NV_UNIQUE_NAME, 0) == 0);
	VERIFY(nvlist_add_string(raidz, ZPOOL_CONFIG_TYPE,
	    VDEV_TYPE_RAIDZ) == 0);
	VERIFY(nvlist_add_uint64(raidz, ZPOOL_CONFIG_NPARITY,
	    zopt_raidz_parity) == 0);
	VERIFY(nvlist_add_nvlist_array(raidz, ZPOOL_CONFIG_CHILDREN,
	    child, r) == 0);

	for (c = 0; c < r; c++)
		nvlist_free(child[c]);

	umem_free(child, r * sizeof (nvlist_t *));

	return (raidz);
}

static nvlist_t *
make_vdev_mirror(char *path, char *aux, size_t size, uint64_t ashift,
	int r, int m)
{
	nvlist_t *mirror, **child;
	int c;

	if (m < 1)
		return (make_vdev_raidz(path, aux, size, ashift, r));

	child = umem_alloc(m * sizeof (nvlist_t *), UMEM_NOFAIL);

	for (c = 0; c < m; c++)
		child[c] = make_vdev_raidz(path, aux, size, ashift, r);

	VERIFY(nvlist_alloc(&mirror, NV_UNIQUE_NAME, 0) == 0);
	VERIFY(nvlist_add_string(mirror, ZPOOL_CONFIG_TYPE,
	    VDEV_TYPE_MIRROR) == 0);
	VERIFY(nvlist_add_nvlist_array(mirror, ZPOOL_CONFIG_CHILDREN,
	    child, m) == 0);

	for (c = 0; c < m; c++)
		nvlist_free(child[c]);

	umem_free(child, m * sizeof (nvlist_t *));

	return (mirror);
}

static nvlist_t *
make_vdev_root(char *path, char *aux, size_t size, uint64_t ashift,
	int log, int r, int m, int t)
{
	nvlist_t *root, **child;
	int c;

	ASSERT(t > 0);

	child = umem_alloc(t * sizeof (nvlist_t *), UMEM_NOFAIL);

	for (c = 0; c < t; c++) {
		child[c] = make_vdev_mirror(path, aux, size, ashift, r, m);
		VERIFY(nvlist_add_uint64(child[c], ZPOOL_CONFIG_IS_LOG,
		    log) == 0);
	}

	VERIFY(nvlist_alloc(&root, NV_UNIQUE_NAME, 0) == 0);
	VERIFY(nvlist_add_string(root, ZPOOL_CONFIG_TYPE, VDEV_TYPE_ROOT) == 0);
	VERIFY(nvlist_add_nvlist_array(root, aux ? aux : ZPOOL_CONFIG_CHILDREN,
	    child, t) == 0);

	for (c = 0; c < t; c++)
		nvlist_free(child[c]);

	umem_free(child, t * sizeof (nvlist_t *));

	return (root);
}

static int
ztest_random_blocksize(void)
{
	return (1 << (SPA_MINBLOCKSHIFT +
	    ztest_random(SPA_MAXBLOCKSHIFT - SPA_MINBLOCKSHIFT + 1)));
}

static int
ztest_random_ibshift(void)
{
	return (DN_MIN_INDBLKSHIFT +
	    ztest_random(DN_MAX_INDBLKSHIFT - DN_MIN_INDBLKSHIFT + 1));
}

static uint64_t
ztest_random_vdev_top(spa_t *spa, boolean_t log_ok)
{
	uint64_t top;
	vdev_t *rvd = spa->spa_root_vdev;
	vdev_t *tvd;

	ASSERT(spa_config_held(spa, SCL_ALL, RW_READER) != 0);

	do {
		top = ztest_random(rvd->vdev_children);
		tvd = rvd->vdev_child[top];
	} while (tvd->vdev_ishole || (tvd->vdev_islog && !log_ok) ||
	    tvd->vdev_mg == NULL || tvd->vdev_mg->mg_class == NULL);

	return (top);
}

static uint64_t
ztest_random_dsl_prop(zfs_prop_t prop)
{
	uint64_t value;

	do {
		value = zfs_prop_random_value(prop, ztest_random(-1ULL));
	} while (prop == ZFS_PROP_CHECKSUM && value == ZIO_CHECKSUM_OFF);

	return (value);
}

static int
ztest_dsl_prop_set_uint64(char *osname, zfs_prop_t prop, uint64_t value,
    boolean_t inherit)
{
	const char *propname = zfs_prop_to_name(prop);
	const char *valname;
	char setpoint[MAXPATHLEN];
	uint64_t curval;
	int error;

	error = dsl_prop_set(osname, propname,
	    (inherit ? ZPROP_SRC_NONE : ZPROP_SRC_LOCAL),
	    sizeof (value), 1, &value);

	if (error == ENOSPC) {
		ztest_record_enospc(FTAG);
		return (error);
	}
	ASSERT3U(error, ==, 0);

	VERIFY3U(dsl_prop_get(osname, propname, sizeof (curval),
	    1, &curval, setpoint), ==, 0);

	if (zopt_verbose >= 6) {
		VERIFY(zfs_prop_index_to_string(prop, curval, &valname) == 0);
		(void) printf("%s %s = %s at '%s'\n",
		    osname, propname, valname, setpoint);
	}

	return (error);
}

static int
ztest_spa_prop_set_uint64(ztest_shared_t *zs, zpool_prop_t prop, uint64_t value)
{
	spa_t *spa = zs->zs_spa;
	nvlist_t *props = NULL;
	int error;

	VERIFY(nvlist_alloc(&props, NV_UNIQUE_NAME, 0) == 0);
	VERIFY(nvlist_add_uint64(props, zpool_prop_to_name(prop), value) == 0);

	error = spa_prop_set(spa, props);

	nvlist_free(props);

	if (error == ENOSPC) {
		ztest_record_enospc(FTAG);
		return (error);
	}
	ASSERT3U(error, ==, 0);

	return (error);
}

static void
ztest_rll_init(rll_t *rll)
{
	rll->rll_writer = NULL;
	rll->rll_readers = 0;
	VERIFY(_mutex_init(&rll->rll_lock, USYNC_THREAD, NULL) == 0);
	VERIFY(cond_init(&rll->rll_cv, USYNC_THREAD, NULL) == 0);
}

static void
ztest_rll_destroy(rll_t *rll)
{
	ASSERT(rll->rll_writer == NULL);
	ASSERT(rll->rll_readers == 0);
	VERIFY(_mutex_destroy(&rll->rll_lock) == 0);
	VERIFY(cond_destroy(&rll->rll_cv) == 0);
}

static void
ztest_rll_lock(rll_t *rll, rl_type_t type)
{
	VERIFY(mutex_lock(&rll->rll_lock) == 0);

	if (type == RL_READER) {
		while (rll->rll_writer != NULL)
			(void) cond_wait(&rll->rll_cv, &rll->rll_lock);
		rll->rll_readers++;
	} else {
		while (rll->rll_writer != NULL || rll->rll_readers)
			(void) cond_wait(&rll->rll_cv, &rll->rll_lock);
		rll->rll_writer = curthread;
	}

	VERIFY(mutex_unlock(&rll->rll_lock) == 0);
}

static void
ztest_rll_unlock(rll_t *rll)
{
	VERIFY(mutex_lock(&rll->rll_lock) == 0);

	if (rll->rll_writer) {
		ASSERT(rll->rll_readers == 0);
		rll->rll_writer = NULL;
	} else {
		ASSERT(rll->rll_readers != 0);
		ASSERT(rll->rll_writer == NULL);
		rll->rll_readers--;
	}

	if (rll->rll_writer == NULL && rll->rll_readers == 0)
		VERIFY(cond_broadcast(&rll->rll_cv) == 0);

	VERIFY(mutex_unlock(&rll->rll_lock) == 0);
}

static void
ztest_object_lock(ztest_ds_t *zd, uint64_t object, rl_type_t type)
{
	rll_t *rll = &zd->zd_object_lock[object & (ZTEST_OBJECT_LOCKS - 1)];

	ztest_rll_lock(rll, type);
}

static void
ztest_object_unlock(ztest_ds_t *zd, uint64_t object)
{
	rll_t *rll = &zd->zd_object_lock[object & (ZTEST_OBJECT_LOCKS - 1)];

	ztest_rll_unlock(rll);
}

static rl_t *
ztest_range_lock(ztest_ds_t *zd, uint64_t object, uint64_t offset,
    uint64_t size, rl_type_t type)
{
	uint64_t hash = object ^ (offset % (ZTEST_RANGE_LOCKS + 1));
	rll_t *rll = &zd->zd_range_lock[hash & (ZTEST_RANGE_LOCKS - 1)];
	rl_t *rl;

	rl = umem_alloc(sizeof (*rl), UMEM_NOFAIL);
	rl->rl_object = object;
	rl->rl_offset = offset;
	rl->rl_size = size;
	rl->rl_lock = rll;

	ztest_rll_lock(rll, type);

	return (rl);
}

static void
ztest_range_unlock(rl_t *rl)
{
	rll_t *rll = rl->rl_lock;

	ztest_rll_unlock(rll);

	umem_free(rl, sizeof (*rl));
}

static void
ztest_zd_init(ztest_ds_t *zd, objset_t *os)
{
	zd->zd_os = os;
	zd->zd_zilog = dmu_objset_zil(os);
	zd->zd_seq = 0;
	dmu_objset_name(os, zd->zd_name);
	int l;

	VERIFY(_mutex_init(&zd->zd_dirobj_lock, USYNC_THREAD, NULL) == 0);

	for (l = 0; l < ZTEST_OBJECT_LOCKS; l++)
		ztest_rll_init(&zd->zd_object_lock[l]);

	for (l = 0; l < ZTEST_RANGE_LOCKS; l++)
		ztest_rll_init(&zd->zd_range_lock[l]);
}

static void
ztest_zd_fini(ztest_ds_t *zd)
{
	int l;

	VERIFY(_mutex_destroy(&zd->zd_dirobj_lock) == 0);

	for (l = 0; l < ZTEST_OBJECT_LOCKS; l++)
		ztest_rll_destroy(&zd->zd_object_lock[l]);

	for (l = 0; l < ZTEST_RANGE_LOCKS; l++)
		ztest_rll_destroy(&zd->zd_range_lock[l]);
}

#define	TXG_MIGHTWAIT	(ztest_random(10) == 0 ? TXG_NOWAIT : TXG_WAIT)

static uint64_t
ztest_tx_assign(dmu_tx_t *tx, uint64_t txg_how, const char *tag)
{
	uint64_t txg;
	int error;

	/*
	 * Attempt to assign tx to some transaction group.
	 */
	error = dmu_tx_assign(tx, txg_how);
	if (error) {
		if (error == ERESTART) {
			ASSERT(txg_how == TXG_NOWAIT);
			dmu_tx_wait(tx);
		} else {
			ASSERT3U(error, ==, ENOSPC);
			ztest_record_enospc(tag);
		}
		dmu_tx_abort(tx);
		return (0);
	}
	txg = dmu_tx_get_txg(tx);
	ASSERT(txg != 0);
	return (txg);
}

static void
ztest_pattern_set(void *buf, uint64_t size, uint64_t value)
{
	uint64_t *ip = buf;
	uint64_t *ip_end = (uint64_t *)((uintptr_t)buf + (uintptr_t)size);

	while (ip < ip_end)
		*ip++ = value;
}

static boolean_t
ztest_pattern_match(void *buf, uint64_t size, uint64_t value)
{
	uint64_t *ip = buf;
	uint64_t *ip_end = (uint64_t *)((uintptr_t)buf + (uintptr_t)size);
	uint64_t diff = 0;

	while (ip < ip_end)
		diff |= (value - *ip++);

	return (diff == 0);
}

static void
ztest_bt_generate(ztest_block_tag_t *bt, objset_t *os, uint64_t object,
    uint64_t offset, uint64_t gen, uint64_t txg, uint64_t crtxg)
{
	bt->bt_magic = BT_MAGIC;
	bt->bt_objset = dmu_objset_id(os);
	bt->bt_object = object;
	bt->bt_offset = offset;
	bt->bt_gen = gen;
	bt->bt_txg = txg;
	bt->bt_crtxg = crtxg;
}

static void
ztest_bt_verify(ztest_block_tag_t *bt, objset_t *os, uint64_t object,
    uint64_t offset, uint64_t gen, uint64_t txg, uint64_t crtxg)
{
	ASSERT(bt->bt_magic == BT_MAGIC);
	ASSERT(bt->bt_objset == dmu_objset_id(os));
	ASSERT(bt->bt_object == object);
	ASSERT(bt->bt_offset == offset);
	ASSERT(bt->bt_gen <= gen);
	ASSERT(bt->bt_txg <= txg);
	ASSERT(bt->bt_crtxg == crtxg);
}

static ztest_block_tag_t *
ztest_bt_bonus(dmu_buf_t *db)
{
	dmu_object_info_t doi;
	ztest_block_tag_t *bt;

	dmu_object_info_from_db(db, &doi);
	ASSERT3U(doi.doi_bonus_size, <=, db->db_size);
	ASSERT3U(doi.doi_bonus_size, >=, sizeof (*bt));
	bt = (void *)((char *)db->db_data + doi.doi_bonus_size - sizeof (*bt));

	return (bt);
}

/*
 * ZIL logging ops
 */

#define	lrz_type	lr_mode
#define	lrz_blocksize	lr_uid
#define	lrz_ibshift	lr_gid
#define	lrz_bonustype	lr_rdev
#define	lrz_bonuslen	lr_crtime[1]

static uint64_t
ztest_log_create(ztest_ds_t *zd, dmu_tx_t *tx, lr_create_t *lr)
{
	char *name = (void *)(lr + 1);		/* name follows lr */
	size_t namesize = strlen(name) + 1;
	itx_t *itx;

	if (zil_replaying(zd->zd_zilog, tx))
		return (0);

	itx = zil_itx_create(TX_CREATE, sizeof (*lr) + namesize);
	bcopy(&lr->lr_common + 1, &itx->itx_lr + 1,
	    sizeof (*lr) + namesize - sizeof (lr_t));

	return (zil_itx_assign(zd->zd_zilog, itx, tx));
}

static uint64_t
ztest_log_remove(ztest_ds_t *zd, dmu_tx_t *tx, lr_remove_t *lr)
{
	char *name = (void *)(lr + 1);		/* name follows lr */
	size_t namesize = strlen(name) + 1;
	itx_t *itx;

	if (zil_replaying(zd->zd_zilog, tx))
		return (0);

	itx = zil_itx_create(TX_REMOVE, sizeof (*lr) + namesize);
	bcopy(&lr->lr_common + 1, &itx->itx_lr + 1,
	    sizeof (*lr) + namesize - sizeof (lr_t));

	return (zil_itx_assign(zd->zd_zilog, itx, tx));
}

static uint64_t
ztest_log_write(ztest_ds_t *zd, dmu_tx_t *tx, lr_write_t *lr)
{
	itx_t *itx;
	itx_wr_state_t write_state = ztest_random(WR_NUM_STATES);

	if (zil_replaying(zd->zd_zilog, tx))
		return (0);

	if (lr->lr_length > ZIL_MAX_LOG_DATA)
		write_state = WR_INDIRECT;

	itx = zil_itx_create(TX_WRITE,
	    sizeof (*lr) + (write_state == WR_COPIED ? lr->lr_length : 0));

	if (write_state == WR_COPIED &&
	    dmu_read(zd->zd_os, lr->lr_foid, lr->lr_offset, lr->lr_length,
	    ((lr_write_t *)&itx->itx_lr) + 1, DMU_READ_NO_PREFETCH) != 0) {
		zil_itx_destroy(itx);
		itx = zil_itx_create(TX_WRITE, sizeof (*lr));
		write_state = WR_NEED_COPY;
	}
	itx->itx_private = zd;
	itx->itx_wr_state = write_state;
	itx->itx_sync = (ztest_random(8) == 0);
	itx->itx_sod += (write_state == WR_NEED_COPY ? lr->lr_length : 0);

	bcopy(&lr->lr_common + 1, &itx->itx_lr + 1,
	    sizeof (*lr) - sizeof (lr_t));

	return (zil_itx_assign(zd->zd_zilog, itx, tx));
}

static uint64_t
ztest_log_truncate(ztest_ds_t *zd, dmu_tx_t *tx, lr_truncate_t *lr)
{
	itx_t *itx;

	if (zil_replaying(zd->zd_zilog, tx))
		return (0);

	itx = zil_itx_create(TX_TRUNCATE, sizeof (*lr));
	bcopy(&lr->lr_common + 1, &itx->itx_lr + 1,
	    sizeof (*lr) - sizeof (lr_t));

	return (zil_itx_assign(zd->zd_zilog, itx, tx));
}

static uint64_t
ztest_log_setattr(ztest_ds_t *zd, dmu_tx_t *tx, lr_setattr_t *lr)
{
	itx_t *itx;

	if (zil_replaying(zd->zd_zilog, tx))
		return (0);

	itx = zil_itx_create(TX_SETATTR, sizeof (*lr));
	bcopy(&lr->lr_common + 1, &itx->itx_lr + 1,
	    sizeof (*lr) - sizeof (lr_t));

	return (zil_itx_assign(zd->zd_zilog, itx, tx));
}

/*
 * ZIL replay ops
 */
static int
ztest_replay_create(ztest_ds_t *zd, lr_create_t *lr, boolean_t byteswap)
{
	char *name = (void *)(lr + 1);		/* name follows lr */
	objset_t *os = zd->zd_os;
	ztest_block_tag_t *bbt;
	dmu_buf_t *db;
	dmu_tx_t *tx;
	uint64_t txg;
	int error = 0;

	if (byteswap)
		byteswap_uint64_array(lr, sizeof (*lr));

	ASSERT(lr->lr_doid == ZTEST_DIROBJ);
	ASSERT(name[0] != '\0');

	tx = dmu_tx_create(os);

	dmu_tx_hold_zap(tx, lr->lr_doid, B_TRUE, name);

	if (lr->lrz_type == DMU_OT_ZAP_OTHER) {
		dmu_tx_hold_zap(tx, DMU_NEW_OBJECT, B_TRUE, NULL);
	} else {
		dmu_tx_hold_bonus(tx, DMU_NEW_OBJECT);
	}

	txg = ztest_tx_assign(tx, TXG_WAIT, FTAG);
	if (txg == 0)
		return (ENOSPC);

	ASSERT(dmu_objset_zil(os)->zl_replay == !!lr->lr_foid);

	if (lr->lrz_type == DMU_OT_ZAP_OTHER) {
		if (lr->lr_foid == 0) {
			lr->lr_foid = zap_create(os,
			    lr->lrz_type, lr->lrz_bonustype,
			    lr->lrz_bonuslen, tx);
		} else {
			error = zap_create_claim(os, lr->lr_foid,
			    lr->lrz_type, lr->lrz_bonustype,
			    lr->lrz_bonuslen, tx);
		}
	} else {
		if (lr->lr_foid == 0) {
			lr->lr_foid = dmu_object_alloc(os,
			    lr->lrz_type, 0, lr->lrz_bonustype,
			    lr->lrz_bonuslen, tx);
		} else {
			error = dmu_object_claim(os, lr->lr_foid,
			    lr->lrz_type, 0, lr->lrz_bonustype,
			    lr->lrz_bonuslen, tx);
		}
	}

	if (error) {
		ASSERT3U(error, ==, EEXIST);
		ASSERT(zd->zd_zilog->zl_replay);
		dmu_tx_commit(tx);
		return (error);
	}

	ASSERT(lr->lr_foid != 0);

	if (lr->lrz_type != DMU_OT_ZAP_OTHER)
		VERIFY3U(0, ==, dmu_object_set_blocksize(os, lr->lr_foid,
		    lr->lrz_blocksize, lr->lrz_ibshift, tx));

	VERIFY3U(0, ==, dmu_bonus_hold(os, lr->lr_foid, FTAG, &db));
	bbt = ztest_bt_bonus(db);
	dmu_buf_will_dirty(db, tx);
	ztest_bt_generate(bbt, os, lr->lr_foid, -1ULL, lr->lr_gen, txg, txg);
	dmu_buf_rele(db, FTAG);

	VERIFY3U(0, ==, zap_add(os, lr->lr_doid, name, sizeof (uint64_t), 1,
	    &lr->lr_foid, tx));

	(void) ztest_log_create(zd, tx, lr);

	dmu_tx_commit(tx);

	return (0);
}

static int
ztest_replay_remove(ztest_ds_t *zd, lr_remove_t *lr, boolean_t byteswap)
{
	char *name = (void *)(lr + 1);		/* name follows lr */
	objset_t *os = zd->zd_os;
	dmu_object_info_t doi;
	dmu_tx_t *tx;
	uint64_t object, txg;

	if (byteswap)
		byteswap_uint64_array(lr, sizeof (*lr));

	ASSERT(lr->lr_doid == ZTEST_DIROBJ);
	ASSERT(name[0] != '\0');

	VERIFY3U(0, ==,
	    zap_lookup(os, lr->lr_doid, name, sizeof (object), 1, &object));
	ASSERT(object != 0);

	ztest_object_lock(zd, object, RL_WRITER);

	VERIFY3U(0, ==, dmu_object_info(os, object, &doi));

	tx = dmu_tx_create(os);

	dmu_tx_hold_zap(tx, lr->lr_doid, B_FALSE, name);
	dmu_tx_hold_free(tx, object, 0, DMU_OBJECT_END);

	txg = ztest_tx_assign(tx, TXG_WAIT, FTAG);
	if (txg == 0) {
		ztest_object_unlock(zd, object);
		return (ENOSPC);
	}

	if (doi.doi_type == DMU_OT_ZAP_OTHER) {
		VERIFY3U(0, ==, zap_destroy(os, object, tx));
	} else {
		VERIFY3U(0, ==, dmu_object_free(os, object, tx));
	}

	VERIFY3U(0, ==, zap_remove(os, lr->lr_doid, name, tx));

	(void) ztest_log_remove(zd, tx, lr);

	dmu_tx_commit(tx);

	ztest_object_unlock(zd, object);

	return (0);
}

static int
ztest_replay_write(ztest_ds_t *zd, lr_write_t *lr, boolean_t byteswap)
{
	objset_t *os = zd->zd_os;
	void *data = lr + 1;			/* data follows lr */
	uint64_t offset, length;
	ztest_block_tag_t *bt = data;
	ztest_block_tag_t *bbt;
	uint64_t gen, txg, lrtxg, crtxg;
	dmu_object_info_t doi;
	dmu_tx_t *tx;
	dmu_buf_t *db;
	arc_buf_t *abuf = NULL;
	rl_t *rl;

	if (byteswap)
		byteswap_uint64_array(lr, sizeof (*lr));

	offset = lr->lr_offset;
	length = lr->lr_length;

	/* If it's a dmu_sync() block, write the whole block */
	if (lr->lr_common.lrc_reclen == sizeof (lr_write_t)) {
		uint64_t blocksize = BP_GET_LSIZE(&lr->lr_blkptr);
		if (length < blocksize) {
			offset -= offset % blocksize;
			length = blocksize;
		}
	}

	if (bt->bt_magic == BSWAP_64(BT_MAGIC))
		byteswap_uint64_array(bt, sizeof (*bt));

	if (bt->bt_magic != BT_MAGIC)
		bt = NULL;

	ztest_object_lock(zd, lr->lr_foid, RL_READER);
	rl = ztest_range_lock(zd, lr->lr_foid, offset, length, RL_WRITER);

	VERIFY3U(0, ==, dmu_bonus_hold(os, lr->lr_foid, FTAG, &db));

	dmu_object_info_from_db(db, &doi);

	bbt = ztest_bt_bonus(db);
	ASSERT3U(bbt->bt_magic, ==, BT_MAGIC);
	gen = bbt->bt_gen;
	crtxg = bbt->bt_crtxg;
	lrtxg = lr->lr_common.lrc_txg;

	tx = dmu_tx_create(os);

	dmu_tx_hold_write(tx, lr->lr_foid, offset, length);

	if (ztest_random(8) == 0 && length == doi.doi_data_block_size &&
	    P2PHASE(offset, length) == 0)
		abuf = dmu_request_arcbuf(db, length);

	txg = ztest_tx_assign(tx, TXG_WAIT, FTAG);
	if (txg == 0) {
		if (abuf != NULL)
			dmu_return_arcbuf(abuf);
		dmu_buf_rele(db, FTAG);
		ztest_range_unlock(rl);
		ztest_object_unlock(zd, lr->lr_foid);
		return (ENOSPC);
	}

	if (bt != NULL) {
		/*
		 * Usually, verify the old data before writing new data --
		 * but not always, because we also want to verify correct
		 * behavior when the data was not recently read into cache.
		 */
		ASSERT(offset % doi.doi_data_block_size == 0);
		if (ztest_random(4) != 0) {
			int prefetch = ztest_random(2) ?
			    DMU_READ_PREFETCH : DMU_READ_NO_PREFETCH;
			ztest_block_tag_t rbt;

			VERIFY(dmu_read(os, lr->lr_foid, offset,
			    sizeof (rbt), &rbt, prefetch) == 0);
			if (rbt.bt_magic == BT_MAGIC) {
				ztest_bt_verify(&rbt, os, lr->lr_foid,
				    offset, gen, txg, crtxg);
			}
		}

		/*
		 * Writes can appear to be newer than the bonus buffer because
		 * the ztest_get_data() callback does a dmu_read() of the
		 * open-context data, which may be different than the data
		 * as it was when the write was generated.
		 */
		if (zd->zd_zilog->zl_replay) {
			ztest_bt_verify(bt, os, lr->lr_foid, offset,
			    MAX(gen, bt->bt_gen), MAX(txg, lrtxg),
			    bt->bt_crtxg);
		}

		/*
		 * Set the bt's gen/txg to the bonus buffer's gen/txg
		 * so that all of the usual ASSERTs will work.
		 */
		ztest_bt_generate(bt, os, lr->lr_foid, offset, gen, txg, crtxg);
	}

	if (abuf == NULL) {
		dmu_write(os, lr->lr_foid, offset, length, data, tx);
	} else {
		bcopy(data, abuf->b_data, length);
		dmu_assign_arcbuf(db, offset, abuf, tx);
	}

	(void) ztest_log_write(zd, tx, lr);

	dmu_buf_rele(db, FTAG);

	dmu_tx_commit(tx);

	ztest_range_unlock(rl);
	ztest_object_unlock(zd, lr->lr_foid);

	return (0);
}

static int
ztest_replay_truncate(ztest_ds_t *zd, lr_truncate_t *lr, boolean_t byteswap)
{
	objset_t *os = zd->zd_os;
	dmu_tx_t *tx;
	uint64_t txg;
	rl_t *rl;

	if (byteswap)
		byteswap_uint64_array(lr, sizeof (*lr));

	ztest_object_lock(zd, lr->lr_foid, RL_READER);
	rl = ztest_range_lock(zd, lr->lr_foid, lr->lr_offset, lr->lr_length,
	    RL_WRITER);

	tx = dmu_tx_create(os);

	dmu_tx_hold_free(tx, lr->lr_foid, lr->lr_offset, lr->lr_length);

	txg = ztest_tx_assign(tx, TXG_WAIT, FTAG);
	if (txg == 0) {
		ztest_range_unlock(rl);
		ztest_object_unlock(zd, lr->lr_foid);
		return (ENOSPC);
	}

	VERIFY(dmu_free_range(os, lr->lr_foid, lr->lr_offset,
	    lr->lr_length, tx) == 0);

	(void) ztest_log_truncate(zd, tx, lr);

	dmu_tx_commit(tx);

	ztest_range_unlock(rl);
	ztest_object_unlock(zd, lr->lr_foid);

	return (0);
}

static int
ztest_replay_setattr(ztest_ds_t *zd, lr_setattr_t *lr, boolean_t byteswap)
{
	objset_t *os = zd->zd_os;
	dmu_tx_t *tx;
	dmu_buf_t *db;
	ztest_block_tag_t *bbt;
	uint64_t txg, lrtxg, crtxg;

	if (byteswap)
		byteswap_uint64_array(lr, sizeof (*lr));

	ztest_object_lock(zd, lr->lr_foid, RL_WRITER);

	VERIFY3U(0, ==, dmu_bonus_hold(os, lr->lr_foid, FTAG, &db));

	tx = dmu_tx_create(os);
	dmu_tx_hold_bonus(tx, lr->lr_foid);

	txg = ztest_tx_assign(tx, TXG_WAIT, FTAG);
	if (txg == 0) {
		dmu_buf_rele(db, FTAG);
		ztest_object_unlock(zd, lr->lr_foid);
		return (ENOSPC);
	}

	bbt = ztest_bt_bonus(db);
	ASSERT3U(bbt->bt_magic, ==, BT_MAGIC);
	crtxg = bbt->bt_crtxg;
	lrtxg = lr->lr_common.lrc_txg;

	if (zd->zd_zilog->zl_replay) {
		ASSERT(lr->lr_size != 0);
		ASSERT(lr->lr_mode != 0);
		ASSERT(lrtxg != 0);
	} else {
		/*
		 * Randomly change the size and increment the generation.
		 */
		lr->lr_size = (ztest_random(db->db_size / sizeof (*bbt)) + 1) *
		    sizeof (*bbt);
		lr->lr_mode = bbt->bt_gen + 1;
		ASSERT(lrtxg == 0);
	}

	/*
	 * Verify that the current bonus buffer is not newer than our txg.
	 */
	ztest_bt_verify(bbt, os, lr->lr_foid, -1ULL, lr->lr_mode,
	    MAX(txg, lrtxg), crtxg);

	dmu_buf_will_dirty(db, tx);

	ASSERT3U(lr->lr_size, >=, sizeof (*bbt));
	ASSERT3U(lr->lr_size, <=, db->db_size);
	VERIFY3U(dmu_set_bonus(db, lr->lr_size, tx), ==, 0);
	bbt = ztest_bt_bonus(db);

	ztest_bt_generate(bbt, os, lr->lr_foid, -1ULL, lr->lr_mode, txg, crtxg);

	dmu_buf_rele(db, FTAG);

	(void) ztest_log_setattr(zd, tx, lr);

	dmu_tx_commit(tx);

	ztest_object_unlock(zd, lr->lr_foid);

	return (0);
}

zil_replay_func_t *ztest_replay_vector[TX_MAX_TYPE] = {
	NULL,				/* 0 no such transaction type */
	(zil_replay_func_t *)ztest_replay_create,	/* TX_CREATE */
	NULL,						/* TX_MKDIR */
	NULL,						/* TX_MKXATTR */
	NULL,						/* TX_SYMLINK */
	(zil_replay_func_t *)ztest_replay_remove,	/* TX_REMOVE */
	NULL,						/* TX_RMDIR */
	NULL,						/* TX_LINK */
	NULL,						/* TX_RENAME */
	(zil_replay_func_t *)ztest_replay_write,	/* TX_WRITE */
	(zil_replay_func_t *)ztest_replay_truncate,	/* TX_TRUNCATE */
	(zil_replay_func_t *)ztest_replay_setattr,	/* TX_SETATTR */
	NULL,						/* TX_ACL */
	NULL,						/* TX_CREATE_ACL */
	NULL,						/* TX_CREATE_ATTR */
	NULL,						/* TX_CREATE_ACL_ATTR */
	NULL,						/* TX_MKDIR_ACL */
	NULL,						/* TX_MKDIR_ATTR */
	NULL,						/* TX_MKDIR_ACL_ATTR */
	NULL,						/* TX_WRITE2 */
};

/*
 * ZIL get_data callbacks
 */

static void
ztest_get_done(zgd_t *zgd, int error)
{
	ztest_ds_t *zd = zgd->zgd_private;
	uint64_t object = zgd->zgd_rl->rl_object;

	if (zgd->zgd_db)
		dmu_buf_rele(zgd->zgd_db, zgd);

	ztest_range_unlock(zgd->zgd_rl);
	ztest_object_unlock(zd, object);

	if (error == 0 && zgd->zgd_bp)
		zil_add_block(zgd->zgd_zilog, zgd->zgd_bp);

	umem_free(zgd, sizeof (*zgd));
}

static int
ztest_get_data(void *arg, lr_write_t *lr, char *buf, zio_t *zio)
{
	ztest_ds_t *zd = arg;
	objset_t *os = zd->zd_os;
	uint64_t object = lr->lr_foid;
	uint64_t offset = lr->lr_offset;
	uint64_t size = lr->lr_length;
	blkptr_t *bp = &lr->lr_blkptr;
	uint64_t txg = lr->lr_common.lrc_txg;
	uint64_t crtxg;
	dmu_object_info_t doi;
	dmu_buf_t *db;
	zgd_t *zgd;
	int error;

	ztest_object_lock(zd, object, RL_READER);
	error = dmu_bonus_hold(os, object, FTAG, &db);
	if (error) {
		ztest_object_unlock(zd, object);
		return (error);
	}

	crtxg = ztest_bt_bonus(db)->bt_crtxg;

	if (crtxg == 0 || crtxg > txg) {
		dmu_buf_rele(db, FTAG);
		ztest_object_unlock(zd, object);
		return (ENOENT);
	}

	dmu_object_info_from_db(db, &doi);
	dmu_buf_rele(db, FTAG);
	db = NULL;

	zgd = umem_zalloc(sizeof (*zgd), UMEM_NOFAIL);
	zgd->zgd_zilog = zd->zd_zilog;
	zgd->zgd_private = zd;

	if (buf != NULL) {	/* immediate write */
		zgd->zgd_rl = ztest_range_lock(zd, object, offset, size,
		    RL_READER);

		error = dmu_read(os, object, offset, size, buf,
		    DMU_READ_NO_PREFETCH);
		ASSERT(error == 0);
	} else {
		size = doi.doi_data_block_size;
		if (ISP2(size)) {
			offset = P2ALIGN(offset, size);
		} else {
			ASSERT(offset < size);
			offset = 0;
		}

		zgd->zgd_rl = ztest_range_lock(zd, object, offset, size,
		    RL_READER);

		error = dmu_buf_hold(os, object, offset, zgd, &db,
		    DMU_READ_NO_PREFETCH);

		if (error == 0) {
			zgd->zgd_db = db;
			zgd->zgd_bp = bp;

			ASSERT(db->db_offset == offset);
			ASSERT(db->db_size == size);

			error = dmu_sync(zio, lr->lr_common.lrc_txg,
			    ztest_get_done, zgd);

			if (error == 0)
				return (0);
		}
	}

	ztest_get_done(zgd, error);

	return (error);
}

static void *
ztest_lr_alloc(size_t lrsize, char *name)
{
	char *lr;
	size_t namesize = name ? strlen(name) + 1 : 0;

	lr = umem_zalloc(lrsize + namesize, UMEM_NOFAIL);

	if (name)
		bcopy(name, lr + lrsize, namesize);

	return (lr);
}

void
ztest_lr_free(void *lr, size_t lrsize, char *name)
{
	size_t namesize = name ? strlen(name) + 1 : 0;

	umem_free(lr, lrsize + namesize);
}

/*
 * Lookup a bunch of objects.  Returns the number of objects not found.
 */
static int
ztest_lookup(ztest_ds_t *zd, ztest_od_t *od, int count)
{
	int missing = 0;
	int error;
	int i;

	ASSERT(_mutex_held(&zd->zd_dirobj_lock));

	for (i = 0; i < count; i++, od++) {
		od->od_object = 0;
		error = zap_lookup(zd->zd_os, od->od_dir, od->od_name,
		    sizeof (uint64_t), 1, &od->od_object);
		if (error) {
			ASSERT(error == ENOENT);
			ASSERT(od->od_object == 0);
			missing++;
		} else {
			dmu_buf_t *db;
			ztest_block_tag_t *bbt;
			dmu_object_info_t doi;

			ASSERT(od->od_object != 0);
			ASSERT(missing == 0);	/* there should be no gaps */

			ztest_object_lock(zd, od->od_object, RL_READER);
			VERIFY3U(0, ==, dmu_bonus_hold(zd->zd_os,
			    od->od_object, FTAG, &db));
			dmu_object_info_from_db(db, &doi);
			bbt = ztest_bt_bonus(db);
			ASSERT3U(bbt->bt_magic, ==, BT_MAGIC);
			od->od_type = doi.doi_type;
			od->od_blocksize = doi.doi_data_block_size;
			od->od_gen = bbt->bt_gen;
			dmu_buf_rele(db, FTAG);
			ztest_object_unlock(zd, od->od_object);
		}
	}

	return (missing);
}

static int
ztest_create(ztest_ds_t *zd, ztest_od_t *od, int count)
{
	int missing = 0;
	int i;

	ASSERT(_mutex_held(&zd->zd_dirobj_lock));

	for (i = 0; i < count; i++, od++) {
		if (missing) {
			od->od_object = 0;
			missing++;
			continue;
		}

		lr_create_t *lr = ztest_lr_alloc(sizeof (*lr), od->od_name);

		lr->lr_doid = od->od_dir;
		lr->lr_foid = 0;	/* 0 to allocate, > 0 to claim */
		lr->lrz_type = od->od_crtype;
		lr->lrz_blocksize = od->od_crblocksize;
		lr->lrz_ibshift = ztest_random_ibshift();
		lr->lrz_bonustype = DMU_OT_UINT64_OTHER;
		lr->lrz_bonuslen = dmu_bonus_max();
		lr->lr_gen = od->od_crgen;
		lr->lr_crtime[0] = time(NULL);

		if (ztest_replay_create(zd, lr, B_FALSE) != 0) {
			ASSERT(missing == 0);
			od->od_object = 0;
			missing++;
		} else {
			od->od_object = lr->lr_foid;
			od->od_type = od->od_crtype;
			od->od_blocksize = od->od_crblocksize;
			od->od_gen = od->od_crgen;
			ASSERT(od->od_object != 0);
		}

		ztest_lr_free(lr, sizeof (*lr), od->od_name);
	}

	return (missing);
}

static int
ztest_remove(ztest_ds_t *zd, ztest_od_t *od, int count)
{
	int missing = 0;
	int error;
	int i;

	ASSERT(_mutex_held(&zd->zd_dirobj_lock));

	od += count - 1;

	for (i = count - 1; i >= 0; i--, od--) {
		if (missing) {
			missing++;
			continue;
		}

		if (od->od_object == 0)
			continue;

		lr_remove_t *lr = ztest_lr_alloc(sizeof (*lr), od->od_name);

		lr->lr_doid = od->od_dir;

		if ((error = ztest_replay_remove(zd, lr, B_FALSE)) != 0) {
			ASSERT3U(error, ==, ENOSPC);
			missing++;
		} else {
			od->od_object = 0;
		}
		ztest_lr_free(lr, sizeof (*lr), od->od_name);
	}

	return (missing);
}

static int
ztest_write(ztest_ds_t *zd, uint64_t object, uint64_t offset, uint64_t size,
    void *data)
{
	lr_write_t *lr;
	int error;

	lr = ztest_lr_alloc(sizeof (*lr) + size, NULL);

	lr->lr_foid = object;
	lr->lr_offset = offset;
	lr->lr_length = size;
	lr->lr_blkoff = 0;
	BP_ZERO(&lr->lr_blkptr);

	bcopy(data, lr + 1, size);

	error = ztest_replay_write(zd, lr, B_FALSE);

	ztest_lr_free(lr, sizeof (*lr) + size, NULL);

	return (error);
}

static int
ztest_truncate(ztest_ds_t *zd, uint64_t object, uint64_t offset, uint64_t size)
{
	lr_truncate_t *lr;
	int error;

	lr = ztest_lr_alloc(sizeof (*lr), NULL);

	lr->lr_foid = object;
	lr->lr_offset = offset;
	lr->lr_length = size;

	error = ztest_replay_truncate(zd, lr, B_FALSE);

	ztest_lr_free(lr, sizeof (*lr), NULL);

	return (error);
}

static int
ztest_setattr(ztest_ds_t *zd, uint64_t object)
{
	lr_setattr_t *lr;
	int error;

	lr = ztest_lr_alloc(sizeof (*lr), NULL);

	lr->lr_foid = object;
	lr->lr_size = 0;
	lr->lr_mode = 0;

	error = ztest_replay_setattr(zd, lr, B_FALSE);

	ztest_lr_free(lr, sizeof (*lr), NULL);

	return (error);
}

static void
ztest_prealloc(ztest_ds_t *zd, uint64_t object, uint64_t offset, uint64_t size)
{
	objset_t *os = zd->zd_os;
	dmu_tx_t *tx;
	uint64_t txg;
	rl_t *rl;

	txg_wait_synced(dmu_objset_pool(os), 0);

	ztest_object_lock(zd, object, RL_READER);
	rl = ztest_range_lock(zd, object, offset, size, RL_WRITER);

	tx = dmu_tx_create(os);

	dmu_tx_hold_write(tx, object, offset, size);

	txg = ztest_tx_assign(tx, TXG_WAIT, FTAG);

	if (txg != 0) {
		dmu_prealloc(os, object, offset, size, tx);
		dmu_tx_commit(tx);
		txg_wait_synced(dmu_objset_pool(os), txg);
	} else {
		(void) dmu_free_long_range(os, object, offset, size);
	}

	ztest_range_unlock(rl);
	ztest_object_unlock(zd, object);
}

static void
ztest_io(ztest_ds_t *zd, uint64_t object, uint64_t offset)
{
	ztest_block_tag_t wbt;
	dmu_object_info_t doi;
	enum ztest_io_type io_type;
	uint64_t blocksize;
	void *data;

	VERIFY(dmu_object_info(zd->zd_os, object, &doi) == 0);
	blocksize = doi.doi_data_block_size;
	data = umem_alloc(blocksize, UMEM_NOFAIL);

	/*
	 * Pick an i/o type at random, biased toward writing block tags.
	 */
	io_type = ztest_random(ZTEST_IO_TYPES);
	if (ztest_random(2) == 0)
		io_type = ZTEST_IO_WRITE_TAG;

	switch (io_type) {

	case ZTEST_IO_WRITE_TAG:
		ztest_bt_generate(&wbt, zd->zd_os, object, offset, 0, 0, 0);
		(void) ztest_write(zd, object, offset, sizeof (wbt), &wbt);
		break;

	case ZTEST_IO_WRITE_PATTERN:
		(void) memset(data, 'a' + (object + offset) % 5, blocksize);
		if (ztest_random(2) == 0) {
			/*
			 * Induce fletcher2 collisions to ensure that
			 * zio_ddt_collision() detects and resolves them
			 * when using fletcher2-verify for deduplication.
			 */
			((uint64_t *)data)[0] ^= 1ULL << 63;
			((uint64_t *)data)[4] ^= 1ULL << 63;
		}
		(void) ztest_write(zd, object, offset, blocksize, data);
		break;

	case ZTEST_IO_WRITE_ZEROES:
		bzero(data, blocksize);
		(void) ztest_write(zd, object, offset, blocksize, data);
		break;

	case ZTEST_IO_TRUNCATE:
		(void) ztest_truncate(zd, object, offset, blocksize);
		break;

	case ZTEST_IO_SETATTR:
		(void) ztest_setattr(zd, object);
		break;
	}

	umem_free(data, blocksize);
}

/*
 * Initialize an object description template.
 */
static void
ztest_od_init(ztest_od_t *od, uint64_t id, char *tag, uint64_t index,
    dmu_object_type_t type, uint64_t blocksize, uint64_t gen)
{
	od->od_dir = ZTEST_DIROBJ;
	od->od_object = 0;

	od->od_crtype = type;
	od->od_crblocksize = blocksize ? blocksize : ztest_random_blocksize();
	od->od_crgen = gen;

	od->od_type = DMU_OT_NONE;
	od->od_blocksize = 0;
	od->od_gen = 0;

	(void) snprintf(od->od_name, sizeof (od->od_name), "%s(%lld)[%llu]",
	    tag, (int64_t)id, index);
}

/*
 * Lookup or create the objects for a test using the od template.
 * If the objects do not all exist, or if 'remove' is specified,
 * remove any existing objects and create new ones.  Otherwise,
 * use the existing objects.
 */
static int
ztest_object_init(ztest_ds_t *zd, ztest_od_t *od, size_t size, boolean_t remove)
{
	int count = size / sizeof (*od);
	int rv = 0;

	VERIFY(mutex_lock(&zd->zd_dirobj_lock) == 0);
	if ((ztest_lookup(zd, od, count) != 0 || remove) &&
	    (ztest_remove(zd, od, count) != 0 ||
	    ztest_create(zd, od, count) != 0))
		rv = -1;
	zd->zd_od = od;
	VERIFY(mutex_unlock(&zd->zd_dirobj_lock) == 0);

	return (rv);
}

/* ARGSUSED */
void
ztest_zil_commit(ztest_ds_t *zd, uint64_t id)
{
	zilog_t *zilog = zd->zd_zilog;

	zil_commit(zilog, UINT64_MAX, ztest_random(ZTEST_OBJECTS));

	/*
	 * Remember the committed values in zd, which is in parent/child
	 * shared memory.  If we die, the next iteration of ztest_run()
	 * will verify that the log really does contain this record.
	 */
	mutex_enter(&zilog->zl_lock);
	ASSERT(zd->zd_seq <= zilog->zl_commit_lr_seq);
	zd->zd_seq = zilog->zl_commit_lr_seq;
	mutex_exit(&zilog->zl_lock);
}

/*
 * Verify that we can't destroy an active pool, create an existing pool,
 * or create a pool with a bad vdev spec.
 */
/* ARGSUSED */
void
ztest_spa_create_destroy(ztest_ds_t *zd, uint64_t id)
{
	ztest_shared_t *zs = ztest_shared;
	spa_t *spa;
	nvlist_t *nvroot;

	/*
	 * Attempt to create using a bad file.
	 */
	nvroot = make_vdev_root("/dev/bogus", NULL, 0, 0, 0, 0, 0, 1);
	VERIFY3U(ENOENT, ==,
	    spa_create("ztest_bad_file", nvroot, NULL, NULL, NULL));
	nvlist_free(nvroot);

	/*
	 * Attempt to create using a bad mirror.
	 */
	nvroot = make_vdev_root("/dev/bogus", NULL, 0, 0, 0, 0, 2, 1);
	VERIFY3U(ENOENT, ==,
	    spa_create("ztest_bad_mirror", nvroot, NULL, NULL, NULL));
	nvlist_free(nvroot);

	/*
	 * Attempt to create an existing pool.  It shouldn't matter
	 * what's in the nvroot; we should fail with EEXIST.
	 */
	(void) rw_rdlock(&zs->zs_name_lock);
	nvroot = make_vdev_root("/dev/bogus", NULL, 0, 0, 0, 0, 0, 1);
	VERIFY3U(EEXIST, ==, spa_create(zs->zs_pool, nvroot, NULL, NULL, NULL));
	nvlist_free(nvroot);
	VERIFY3U(0, ==, spa_open(zs->zs_pool, &spa, FTAG));
	VERIFY3U(EBUSY, ==, spa_destroy(zs->zs_pool));
	spa_close(spa, FTAG);

	(void) rw_unlock(&zs->zs_name_lock);
}

static vdev_t *
vdev_lookup_by_path(vdev_t *vd, const char *path)
{
	vdev_t *mvd;
	int c;

	if (vd->vdev_path != NULL && strcmp(path, vd->vdev_path) == 0)
		return (vd);

	for (c = 0; c < vd->vdev_children; c++)
		if ((mvd = vdev_lookup_by_path(vd->vdev_child[c], path)) !=
		    NULL)
			return (mvd);

	return (NULL);
}

/*
 * Find the first available hole which can be used as a top-level.
 */
int
find_vdev_hole(spa_t *spa)
{
	vdev_t *rvd = spa->spa_root_vdev;
	int c;

	ASSERT(spa_config_held(spa, SCL_VDEV, RW_READER) == SCL_VDEV);

	for (c = 0; c < rvd->vdev_children; c++) {
		vdev_t *cvd = rvd->vdev_child[c];

		if (cvd->vdev_ishole)
			break;
	}
	return (c);
}

/*
 * Verify that vdev_add() works as expected.
 */
/* ARGSUSED */
void
ztest_vdev_add_remove(ztest_ds_t *zd, uint64_t id)
{
	ztest_shared_t *zs = ztest_shared;
	spa_t *spa = zs->zs_spa;
	uint64_t leaves;
	uint64_t guid;
	nvlist_t *nvroot;
	int error;

	VERIFY(mutex_lock(&zs->zs_vdev_lock) == 0);
	leaves = MAX(zs->zs_mirrors + zs->zs_splits, 1) * zopt_raidz;

	spa_config_enter(spa, SCL_VDEV, FTAG, RW_READER);

	ztest_shared->zs_vdev_next_leaf = find_vdev_hole(spa) * leaves;

	/*
	 * If we have slogs then remove them 1/4 of the time.
	 */
	if (spa_has_slogs(spa) && ztest_random(4) == 0) {
		/*
		 * Grab the guid from the head of the log class rotor.
		 */
		guid = spa_log_class(spa)->mc_rotor->mg_vd->vdev_guid;

		spa_config_exit(spa, SCL_VDEV, FTAG);

		/*
		 * We have to grab the zs_name_lock as writer to
		 * prevent a race between removing a slog (dmu_objset_find)
		 * and destroying a dataset. Removing the slog will
		 * grab a reference on the dataset which may cause
		 * dmu_objset_destroy() to fail with EBUSY thus
		 * leaving the dataset in an inconsistent state.
		 */
		VERIFY(rw_wrlock(&ztest_shared->zs_name_lock) == 0);
		error = spa_vdev_remove(spa, guid, B_FALSE);
		VERIFY(rw_unlock(&ztest_shared->zs_name_lock) == 0);

		if (error && error != EEXIST)
			fatal(0, "spa_vdev_remove() = %d", error);
	} else {
		spa_config_exit(spa, SCL_VDEV, FTAG);

		/*
		 * Make 1/4 of the devices be log devices.
		 */
		nvroot = make_vdev_root(NULL, NULL, zopt_vdev_size, 0,
		    ztest_random(4) == 0, zopt_raidz, zs->zs_mirrors, 1);

		error = spa_vdev_add(spa, nvroot);
		nvlist_free(nvroot);

		if (error == ENOSPC)
			ztest_record_enospc("spa_vdev_add");
		else if (error != 0)
			fatal(0, "spa_vdev_add() = %d", error);
	}

	VERIFY(mutex_unlock(&ztest_shared->zs_vdev_lock) == 0);
}

/*
 * Verify that adding/removing aux devices (l2arc, hot spare) works as expected.
 */
/* ARGSUSED */
void
ztest_vdev_aux_add_remove(ztest_ds_t *zd, uint64_t id)
{
	ztest_shared_t *zs = ztest_shared;
	spa_t *spa = zs->zs_spa;
	vdev_t *rvd = spa->spa_root_vdev;
	spa_aux_vdev_t *sav;
	char *aux;
	uint64_t guid = 0;
	int error;

	if (ztest_random(2) == 0) {
		sav = &spa->spa_spares;
		aux = ZPOOL_CONFIG_SPARES;
	} else {
		sav = &spa->spa_l2cache;
		aux = ZPOOL_CONFIG_L2CACHE;
	}

	VERIFY(mutex_lock(&zs->zs_vdev_lock) == 0);

	spa_config_enter(spa, SCL_VDEV, FTAG, RW_READER);

	if (sav->sav_count != 0 && ztest_random(4) == 0) {
		/*
		 * Pick a random device to remove.
		 */
		guid = sav->sav_vdevs[ztest_random(sav->sav_count)]->vdev_guid;
	} else {
		/*
		 * Find an unused device we can add.
		 */
		zs->zs_vdev_aux = 0;
		for (;;) {
			char path[MAXPATHLEN];
			int c;
			(void) sprintf(path, ztest_aux_template, zopt_dir,
			    zopt_pool, aux, zs->zs_vdev_aux);
			for (c = 0; c < sav->sav_count; c++)
				if (strcmp(sav->sav_vdevs[c]->vdev_path,
				    path) == 0)
					break;
			if (c == sav->sav_count &&
			    vdev_lookup_by_path(rvd, path) == NULL)
				break;
			zs->zs_vdev_aux++;
		}
	}

	spa_config_exit(spa, SCL_VDEV, FTAG);

	if (guid == 0) {
		/*
		 * Add a new device.
		 */
		nvlist_t *nvroot = make_vdev_root(NULL, aux,
		    (zopt_vdev_size * 5) / 4, 0, 0, 0, 0, 1);
		error = spa_vdev_add(spa, nvroot);
		if (error != 0)
			fatal(0, "spa_vdev_add(%p) = %d", nvroot, error);
		nvlist_free(nvroot);
	} else {
		/*
		 * Remove an existing device.  Sometimes, dirty its
		 * vdev state first to make sure we handle removal
		 * of devices that have pending state changes.
		 */
		if (ztest_random(2) == 0)
			(void) vdev_online(spa, guid, 0, NULL);

		error = spa_vdev_remove(spa, guid, B_FALSE);
		if (error != 0 && error != EBUSY)
			fatal(0, "spa_vdev_remove(%llu) = %d", guid, error);
	}

	VERIFY(mutex_unlock(&zs->zs_vdev_lock) == 0);
}

/*
 * split a pool if it has mirror tlvdevs
 */
/* ARGSUSED */
void
ztest_split_pool(ztest_ds_t *zd, uint64_t id)
{
	ztest_shared_t *zs = ztest_shared;
	spa_t *spa = zs->zs_spa;
	vdev_t *rvd = spa->spa_root_vdev;
	nvlist_t *tree, **child, *config, *split, **schild;
	uint_t c, children, schildren = 0, lastlogid = 0;
	int error = 0;

	VERIFY(mutex_lock(&zs->zs_vdev_lock) == 0);

	/* ensure we have a useable config; mirrors of raidz aren't supported */
	if (zs->zs_mirrors < 3 || zopt_raidz > 1) {
		VERIFY(mutex_unlock(&zs->zs_vdev_lock) == 0);
		return;
	}

	/* clean up the old pool, if any */
	(void) spa_destroy("splitp");

	spa_config_enter(spa, SCL_VDEV, FTAG, RW_READER);

	/* generate a config from the existing config */
	mutex_enter(&spa->spa_props_lock);
	VERIFY(nvlist_lookup_nvlist(spa->spa_config, ZPOOL_CONFIG_VDEV_TREE,
	    &tree) == 0);
	mutex_exit(&spa->spa_props_lock);

	VERIFY(nvlist_lookup_nvlist_array(tree, ZPOOL_CONFIG_CHILDREN, &child,
	    &children) == 0);

	schild = malloc(rvd->vdev_children * sizeof (nvlist_t *));
	for (c = 0; c < children; c++) {
		vdev_t *tvd = rvd->vdev_child[c];
		nvlist_t **mchild;
		uint_t mchildren;

		if (tvd->vdev_islog || tvd->vdev_ops == &vdev_hole_ops) {
			VERIFY(nvlist_alloc(&schild[schildren], NV_UNIQUE_NAME,
			    0) == 0);
			VERIFY(nvlist_add_string(schild[schildren],
			    ZPOOL_CONFIG_TYPE, VDEV_TYPE_HOLE) == 0);
			VERIFY(nvlist_add_uint64(schild[schildren],
			    ZPOOL_CONFIG_IS_HOLE, 1) == 0);
			if (lastlogid == 0)
				lastlogid = schildren;
			++schildren;
			continue;
		}
		lastlogid = 0;
		VERIFY(nvlist_lookup_nvlist_array(child[c],
		    ZPOOL_CONFIG_CHILDREN, &mchild, &mchildren) == 0);
		VERIFY(nvlist_dup(mchild[0], &schild[schildren++], 0) == 0);
	}

	/* OK, create a config that can be used to split */
	VERIFY(nvlist_alloc(&split, NV_UNIQUE_NAME, 0) == 0);
	VERIFY(nvlist_add_string(split, ZPOOL_CONFIG_TYPE,
	    VDEV_TYPE_ROOT) == 0);
	VERIFY(nvlist_add_nvlist_array(split, ZPOOL_CONFIG_CHILDREN, schild,
	    lastlogid != 0 ? lastlogid : schildren) == 0);

	VERIFY(nvlist_alloc(&config, NV_UNIQUE_NAME, 0) == 0);
	VERIFY(nvlist_add_nvlist(config, ZPOOL_CONFIG_VDEV_TREE, split) == 0);

	for (c = 0; c < schildren; c++)
		nvlist_free(schild[c]);
	free(schild);
	nvlist_free(split);

	spa_config_exit(spa, SCL_VDEV, FTAG);

	(void) rw_wrlock(&zs->zs_name_lock);
	error = spa_vdev_split_mirror(spa, "splitp", config, NULL, B_FALSE);
	(void) rw_unlock(&zs->zs_name_lock);

	nvlist_free(config);

	if (error == 0) {
		(void) printf("successful split - results:\n");
		mutex_enter(&spa_namespace_lock);
		show_pool_stats(spa);
		show_pool_stats(spa_lookup("splitp"));
		mutex_exit(&spa_namespace_lock);
		++zs->zs_splits;
		--zs->zs_mirrors;
	}
	VERIFY(mutex_unlock(&zs->zs_vdev_lock) == 0);

}

/*
 * Verify that we can attach and detach devices.
 */
/* ARGSUSED */
void
ztest_vdev_attach_detach(ztest_ds_t *zd, uint64_t id)
{
	ztest_shared_t *zs = ztest_shared;
	spa_t *spa = zs->zs_spa;
	spa_aux_vdev_t *sav = &spa->spa_spares;
	vdev_t *rvd = spa->spa_root_vdev;
	vdev_t *oldvd, *newvd, *pvd;
	nvlist_t *root;
	uint64_t leaves;
	uint64_t leaf, top;
	uint64_t ashift = ztest_get_ashift();
	uint64_t oldguid, pguid;
	size_t oldsize, newsize;
	char oldpath[MAXPATHLEN], newpath[MAXPATHLEN];
	int replacing;
	int oldvd_has_siblings = B_FALSE;
	int newvd_is_spare = B_FALSE;
	int oldvd_is_log;
	int error, expected_error;

	VERIFY(mutex_lock(&zs->zs_vdev_lock) == 0);
	leaves = MAX(zs->zs_mirrors, 1) * zopt_raidz;

	spa_config_enter(spa, SCL_VDEV, FTAG, RW_READER);

	/*
	 * Decide whether to do an attach or a replace.
	 */
	replacing = ztest_random(2);

	/*
	 * Pick a random top-level vdev.
	 */
	top = ztest_random_vdev_top(spa, B_TRUE);

	/*
	 * Pick a random leaf within it.
	 */
	leaf = ztest_random(leaves);

	/*
	 * Locate this vdev.
	 */
	oldvd = rvd->vdev_child[top];
	if (zs->zs_mirrors >= 1) {
		ASSERT(oldvd->vdev_ops == &vdev_mirror_ops);
		ASSERT(oldvd->vdev_children >= zs->zs_mirrors);
		oldvd = oldvd->vdev_child[leaf / zopt_raidz];
	}
	if (zopt_raidz > 1) {
		ASSERT(oldvd->vdev_ops == &vdev_raidz_ops);
		ASSERT(oldvd->vdev_children == zopt_raidz);
		oldvd = oldvd->vdev_child[leaf % zopt_raidz];
	}

	/*
	 * If we're already doing an attach or replace, oldvd may be a
	 * mirror vdev -- in which case, pick a random child.
	 */
	while (oldvd->vdev_children != 0) {
		oldvd_has_siblings = B_TRUE;
		ASSERT(oldvd->vdev_children >= 2);
		oldvd = oldvd->vdev_child[ztest_random(oldvd->vdev_children)];
	}

	oldguid = oldvd->vdev_guid;
	oldsize = vdev_get_min_asize(oldvd);
	oldvd_is_log = oldvd->vdev_top->vdev_islog;
	(void) strcpy(oldpath, oldvd->vdev_path);
	pvd = oldvd->vdev_parent;
	pguid = pvd->vdev_guid;

	/*
	 * If oldvd has siblings, then half of the time, detach it.
	 */
	if (oldvd_has_siblings && ztest_random(2) == 0) {
		spa_config_exit(spa, SCL_VDEV, FTAG);
		error = spa_vdev_detach(spa, oldguid, pguid, B_FALSE);
		if (error != 0 && error != ENODEV && error != EBUSY &&
		    error != ENOTSUP)
			fatal(0, "detach (%s) returned %d", oldpath, error);
		VERIFY(mutex_unlock(&zs->zs_vdev_lock) == 0);
		return;
	}

	/*
	 * For the new vdev, choose with equal probability between the two
	 * standard paths (ending in either 'a' or 'b') or a random hot spare.
	 */
	if (sav->sav_count != 0 && ztest_random(3) == 0) {
		newvd = sav->sav_vdevs[ztest_random(sav->sav_count)];
		newvd_is_spare = B_TRUE;
		(void) strcpy(newpath, newvd->vdev_path);
	} else {
		(void) snprintf(newpath, sizeof (newpath), ztest_dev_template,
		    zopt_dir, zopt_pool, top * leaves + leaf);
		if (ztest_random(2) == 0)
			newpath[strlen(newpath) - 1] = 'b';
		newvd = vdev_lookup_by_path(rvd, newpath);
	}

	if (newvd) {
		newsize = vdev_get_min_asize(newvd);
	} else {
		/*
		 * Make newsize a little bigger or smaller than oldsize.
		 * If it's smaller, the attach should fail.
		 * If it's larger, and we're doing a replace,
		 * we should get dynamic LUN growth when we're done.
		 */
		newsize = 10 * oldsize / (9 + ztest_random(3));
	}

	/*
	 * If pvd is not a mirror or root, the attach should fail with ENOTSUP,
	 * unless it's a replace; in that case any non-replacing parent is OK.
	 *
	 * If newvd is already part of the pool, it should fail with EBUSY.
	 *
	 * If newvd is too small, it should fail with EOVERFLOW.
	 */
	if (pvd->vdev_ops != &vdev_mirror_ops &&
	    pvd->vdev_ops != &vdev_root_ops && (!replacing ||
	    pvd->vdev_ops == &vdev_replacing_ops ||
	    pvd->vdev_ops == &vdev_spare_ops))
		expected_error = ENOTSUP;
	else if (newvd_is_spare && (!replacing || oldvd_is_log))
		expected_error = ENOTSUP;
	else if (newvd == oldvd)
		expected_error = replacing ? 0 : EBUSY;
	else if (vdev_lookup_by_path(rvd, newpath) != NULL)
		expected_error = EBUSY;
	else if (newsize < oldsize)
		expected_error = EOVERFLOW;
	else if (ashift > oldvd->vdev_top->vdev_ashift)
		expected_error = EDOM;
	else
		expected_error = 0;

	spa_config_exit(spa, SCL_VDEV, FTAG);

	/*
	 * Build the nvlist describing newpath.
	 */
	root = make_vdev_root(newpath, NULL, newvd == NULL ? newsize : 0,
	    ashift, 0, 0, 0, 1);

	error = spa_vdev_attach(spa, oldguid, root, replacing);

	nvlist_free(root);

	/*
	 * If our parent was the replacing vdev, but the replace completed,
	 * then instead of failing with ENOTSUP we may either succeed,
	 * fail with ENODEV, or fail with EOVERFLOW.
	 */
	if (expected_error == ENOTSUP &&
	    (error == 0 || error == ENODEV || error == EOVERFLOW))
		expected_error = error;

	/*
	 * If someone grew the LUN, the replacement may be too small.
	 */
	if (error == EOVERFLOW || error == EBUSY)
		expected_error = error;

	/* XXX workaround 6690467 */
	if (error != expected_error && expected_error != EBUSY) {
		fatal(0, "attach (%s %llu, %s %llu, %d) "
		    "returned %d, expected %d",
		    oldpath, (longlong_t)oldsize, newpath,
		    (longlong_t)newsize, replacing, error, expected_error);
	}

	VERIFY(mutex_unlock(&zs->zs_vdev_lock) == 0);
}

/*
 * Callback function which expands the physical size of the vdev.
 */
vdev_t *
grow_vdev(vdev_t *vd, void *arg)
{
	ASSERTV(spa_t *spa = vd->vdev_spa);
	size_t *newsize = arg;
	size_t fsize;
	int fd;

	ASSERT(spa_config_held(spa, SCL_STATE, RW_READER) == SCL_STATE);
	ASSERT(vd->vdev_ops->vdev_op_leaf);

	if ((fd = open(vd->vdev_path, O_RDWR)) == -1)
		return (vd);

	fsize = lseek(fd, 0, SEEK_END);
	VERIFY(ftruncate(fd, *newsize) == 0);

	if (zopt_verbose >= 6) {
		(void) printf("%s grew from %lu to %lu bytes\n",
		    vd->vdev_path, (ulong_t)fsize, (ulong_t)*newsize);
	}
	(void) close(fd);
	return (NULL);
}

/*
 * Callback function which expands a given vdev by calling vdev_online().
 */
/* ARGSUSED */
vdev_t *
online_vdev(vdev_t *vd, void *arg)
{
	spa_t *spa = vd->vdev_spa;
	vdev_t *tvd = vd->vdev_top;
	uint64_t guid = vd->vdev_guid;
	uint64_t generation = spa->spa_config_generation + 1;
	vdev_state_t newstate = VDEV_STATE_UNKNOWN;
	int error;

	ASSERT(spa_config_held(spa, SCL_STATE, RW_READER) == SCL_STATE);
	ASSERT(vd->vdev_ops->vdev_op_leaf);

	/* Calling vdev_online will initialize the new metaslabs */
	spa_config_exit(spa, SCL_STATE, spa);
	error = vdev_online(spa, guid, ZFS_ONLINE_EXPAND, &newstate);
	spa_config_enter(spa, SCL_STATE, spa, RW_READER);

	/*
	 * If vdev_online returned an error or the underlying vdev_open
	 * failed then we abort the expand. The only way to know that
	 * vdev_open fails is by checking the returned newstate.
	 */
	if (error || newstate != VDEV_STATE_HEALTHY) {
		if (zopt_verbose >= 5) {
			(void) printf("Unable to expand vdev, state %llu, "
			    "error %d\n", (u_longlong_t)newstate, error);
		}
		return (vd);
	}
	ASSERT3U(newstate, ==, VDEV_STATE_HEALTHY);

	/*
	 * Since we dropped the lock we need to ensure that we're
	 * still talking to the original vdev. It's possible this
	 * vdev may have been detached/replaced while we were
	 * trying to online it.
	 */
	if (generation != spa->spa_config_generation) {
		if (zopt_verbose >= 5) {
			(void) printf("vdev configuration has changed, "
			    "guid %llu, state %llu, expected gen %llu, "
			    "got gen %llu\n",
			    (u_longlong_t)guid,
			    (u_longlong_t)tvd->vdev_state,
			    (u_longlong_t)generation,
			    (u_longlong_t)spa->spa_config_generation);
		}
		return (vd);
	}
	return (NULL);
}

/*
 * Traverse the vdev tree calling the supplied function.
 * We continue to walk the tree until we either have walked all
 * children or we receive a non-NULL return from the callback.
 * If a NULL callback is passed, then we just return back the first
 * leaf vdev we encounter.
 */
vdev_t *
vdev_walk_tree(vdev_t *vd, vdev_t *(*func)(vdev_t *, void *), void *arg)
{
	uint_t c;

	if (vd->vdev_ops->vdev_op_leaf) {
		if (func == NULL)
			return (vd);
		else
			return (func(vd, arg));
	}

	for (c = 0; c < vd->vdev_children; c++) {
		vdev_t *cvd = vd->vdev_child[c];
		if ((cvd = vdev_walk_tree(cvd, func, arg)) != NULL)
			return (cvd);
	}
	return (NULL);
}

/*
 * Verify that dynamic LUN growth works as expected.
 */
/* ARGSUSED */
void
ztest_vdev_LUN_growth(ztest_ds_t *zd, uint64_t id)
{
	ztest_shared_t *zs = ztest_shared;
	spa_t *spa = zs->zs_spa;
	vdev_t *vd, *tvd;
	metaslab_class_t *mc;
	metaslab_group_t *mg;
	size_t psize, newsize;
	uint64_t top;
	uint64_t old_class_space, new_class_space, old_ms_count, new_ms_count;

	VERIFY(mutex_lock(&zs->zs_vdev_lock) == 0);
	spa_config_enter(spa, SCL_STATE, spa, RW_READER);

	top = ztest_random_vdev_top(spa, B_TRUE);

	tvd = spa->spa_root_vdev->vdev_child[top];
	mg = tvd->vdev_mg;
	mc = mg->mg_class;
	old_ms_count = tvd->vdev_ms_count;
	old_class_space = metaslab_class_get_space(mc);

	/*
	 * Determine the size of the first leaf vdev associated with
	 * our top-level device.
	 */
	vd = vdev_walk_tree(tvd, NULL, NULL);
	ASSERT3P(vd, !=, NULL);
	ASSERT(vd->vdev_ops->vdev_op_leaf);

	psize = vd->vdev_psize;

	/*
	 * We only try to expand the vdev if it's healthy, less than 4x its
	 * original size, and it has a valid psize.
	 */
	if (tvd->vdev_state != VDEV_STATE_HEALTHY ||
	    psize == 0 || psize >= 4 * zopt_vdev_size) {
		spa_config_exit(spa, SCL_STATE, spa);
		VERIFY(mutex_unlock(&zs->zs_vdev_lock) == 0);
		return;
	}
	ASSERT(psize > 0);
	newsize = psize + psize / 8;
	ASSERT3U(newsize, >, psize);

	if (zopt_verbose >= 6) {
		(void) printf("Expanding LUN %s from %lu to %lu\n",
		    vd->vdev_path, (ulong_t)psize, (ulong_t)newsize);
	}

	/*
	 * Growing the vdev is a two step process:
	 *	1). expand the physical size (i.e. relabel)
	 *	2). online the vdev to create the new metaslabs
	 */
	if (vdev_walk_tree(tvd, grow_vdev, &newsize) != NULL ||
	    vdev_walk_tree(tvd, online_vdev, NULL) != NULL ||
	    tvd->vdev_state != VDEV_STATE_HEALTHY) {
		if (zopt_verbose >= 5) {
			(void) printf("Could not expand LUN because "
			    "the vdev configuration changed.\n");
		}
		spa_config_exit(spa, SCL_STATE, spa);
		VERIFY(mutex_unlock(&zs->zs_vdev_lock) == 0);
		return;
	}

<<<<<<< HEAD
	(void) spa_config_exit(spa, SCL_STATE, spa);
	pthread_mutex_exit(&spa_namespace_lock);
=======
	spa_config_exit(spa, SCL_STATE, spa);
>>>>>>> 06a45ce5

	/*
	 * Expanding the LUN will update the config asynchronously,
	 * thus we must wait for the async thread to complete any
	 * pending tasks before proceeding.
	 */
<<<<<<< HEAD
	pthread_mutex_enter(&spa->spa_async_lock);
	while (spa->spa_async_thread != NULL || spa->spa_async_tasks)
		cv_wait(&spa->spa_async_cv, &spa->spa_async_lock);
	pthread_mutex_exit(&spa->spa_async_lock);
=======
	for (;;) {
		boolean_t done;
		mutex_enter(&spa->spa_async_lock);
		done = (spa->spa_async_thread == NULL && !spa->spa_async_tasks);
		mutex_exit(&spa->spa_async_lock);
		if (done)
			break;
		txg_wait_synced(spa_get_dsl(spa), 0);
		(void) poll(NULL, 0, 100);
	}
>>>>>>> 06a45ce5

	spa_config_enter(spa, SCL_STATE, spa, RW_READER);

	tvd = spa->spa_root_vdev->vdev_child[top];
	new_ms_count = tvd->vdev_ms_count;
	new_class_space = metaslab_class_get_space(mc);

	if (tvd->vdev_mg != mg || mg->mg_class != mc) {
		if (zopt_verbose >= 5) {
			(void) printf("Could not verify LUN expansion due to "
			    "intervening vdev offline or remove.\n");
		}
		spa_config_exit(spa, SCL_STATE, spa);
		VERIFY(mutex_unlock(&zs->zs_vdev_lock) == 0);
		return;
	}

	/*
	 * Make sure we were able to grow the vdev.
	 */
	if (new_ms_count <= old_ms_count)
		fatal(0, "LUN expansion failed: ms_count %llu <= %llu\n",
		    old_ms_count, new_ms_count);

	/*
	 * Make sure we were able to grow the pool.
	 */
	if (new_class_space <= old_class_space)
		fatal(0, "LUN expansion failed: class_space %llu <= %llu\n",
		    old_class_space, new_class_space);

	if (zopt_verbose >= 5) {
		char oldnumbuf[6], newnumbuf[6];

		nicenum(old_class_space, oldnumbuf);
		nicenum(new_class_space, newnumbuf);
		(void) printf("%s grew from %s to %s\n",
		    spa->spa_name, oldnumbuf, newnumbuf);
	}

	spa_config_exit(spa, SCL_STATE, spa);
	VERIFY(mutex_unlock(&zs->zs_vdev_lock) == 0);
}

/*
 * Verify that dmu_objset_{create,destroy,open,close} work as expected.
 */
/* ARGSUSED */
static void
ztest_objset_create_cb(objset_t *os, void *arg, cred_t *cr, dmu_tx_t *tx)
{
	/*
	 * Create the objects common to all ztest datasets.
	 */
	VERIFY(zap_create_claim(os, ZTEST_DIROBJ,
	    DMU_OT_ZAP_OTHER, DMU_OT_NONE, 0, tx) == 0);
}

static int
ztest_dataset_create(char *dsname)
{
	uint64_t zilset = ztest_random(100);
	int err = dmu_objset_create(dsname, DMU_OST_OTHER, 0,
	    ztest_objset_create_cb, NULL);

	if (err || zilset < 80)
		return (err);

	(void) printf("Setting dataset %s to sync always\n", dsname);
	return (ztest_dsl_prop_set_uint64(dsname, ZFS_PROP_SYNC,
	    ZFS_SYNC_ALWAYS, B_FALSE));
}

/* ARGSUSED */
static int
ztest_objset_destroy_cb(const char *name, void *arg)
{
	objset_t *os;
	dmu_object_info_t doi;
	int error;

	/*
	 * Verify that the dataset contains a directory object.
	 */
	VERIFY3U(0, ==, dmu_objset_hold(name, FTAG, &os));
	error = dmu_object_info(os, ZTEST_DIROBJ, &doi);
	if (error != ENOENT) {
		/* We could have crashed in the middle of destroying it */
		ASSERT3U(error, ==, 0);
		ASSERT3U(doi.doi_type, ==, DMU_OT_ZAP_OTHER);
		ASSERT3S(doi.doi_physical_blocks_512, >=, 0);
	}
	dmu_objset_rele(os, FTAG);

	/*
	 * Destroy the dataset.
	 */
	VERIFY3U(0, ==, dmu_objset_destroy(name, B_FALSE));
	return (0);
}

static boolean_t
ztest_snapshot_create(char *osname, uint64_t id)
{
	char snapname[MAXNAMELEN];
	int error;

	(void) snprintf(snapname, MAXNAMELEN, "%s@%llu", osname,
	    (u_longlong_t)id);

	error = dmu_objset_snapshot(osname, strchr(snapname, '@') + 1,
	    NULL, B_FALSE);
	if (error == ENOSPC) {
		ztest_record_enospc(FTAG);
		return (B_FALSE);
	}
	if (error != 0 && error != EEXIST)
		fatal(0, "ztest_snapshot_create(%s) = %d", snapname, error);
	return (B_TRUE);
}

static boolean_t
ztest_snapshot_destroy(char *osname, uint64_t id)
{
	char snapname[MAXNAMELEN];
	int error;

	(void) snprintf(snapname, MAXNAMELEN, "%s@%llu", osname,
	    (u_longlong_t)id);

	error = dmu_objset_destroy(snapname, B_FALSE);
	if (error != 0 && error != ENOENT)
		fatal(0, "ztest_snapshot_destroy(%s) = %d", snapname, error);
	return (B_TRUE);
}

/* ARGSUSED */
void
ztest_dmu_objset_create_destroy(ztest_ds_t *zd, uint64_t id)
{
	ztest_shared_t *zs = ztest_shared;
	ztest_ds_t zdtmp;
	int iters;
	int error;
	objset_t *os, *os2;
	char name[MAXNAMELEN];
	zilog_t *zilog;
	int i;

	(void) rw_rdlock(&zs->zs_name_lock);

	(void) snprintf(name, MAXNAMELEN, "%s/temp_%llu",
	    zs->zs_pool, (u_longlong_t)id);

	/*
	 * If this dataset exists from a previous run, process its replay log
	 * half of the time.  If we don't replay it, then dmu_objset_destroy()
	 * (invoked from ztest_objset_destroy_cb()) should just throw it away.
	 */
	if (ztest_random(2) == 0 &&
	    dmu_objset_own(name, DMU_OST_OTHER, B_FALSE, FTAG, &os) == 0) {
		ztest_zd_init(&zdtmp, os);
		zil_replay(os, &zdtmp, ztest_replay_vector);
		ztest_zd_fini(&zdtmp);
		dmu_objset_disown(os, FTAG);
	}

	/*
	 * There may be an old instance of the dataset we're about to
	 * create lying around from a previous run.  If so, destroy it
	 * and all of its snapshots.
	 */
	(void) dmu_objset_find(name, ztest_objset_destroy_cb, NULL,
	    DS_FIND_CHILDREN | DS_FIND_SNAPSHOTS);

	/*
	 * Verify that the destroyed dataset is no longer in the namespace.
	 */
	VERIFY3U(ENOENT, ==, dmu_objset_hold(name, FTAG, &os));

	/*
	 * Verify that we can create a new dataset.
	 */
	error = ztest_dataset_create(name);
	if (error) {
		if (error == ENOSPC) {
			ztest_record_enospc(FTAG);
			(void) rw_unlock(&zs->zs_name_lock);
			return;
		}
		fatal(0, "dmu_objset_create(%s) = %d", name, error);
	}

	VERIFY3U(0, ==,
	    dmu_objset_own(name, DMU_OST_OTHER, B_FALSE, FTAG, &os));

	ztest_zd_init(&zdtmp, os);

	/*
	 * Open the intent log for it.
	 */
	zilog = zil_open(os, ztest_get_data);

	/*
	 * Put some objects in there, do a little I/O to them,
	 * and randomly take a couple of snapshots along the way.
	 */
	iters = ztest_random(5);
	for (i = 0; i < iters; i++) {
		ztest_dmu_object_alloc_free(&zdtmp, id);
		if (ztest_random(iters) == 0)
			(void) ztest_snapshot_create(name, i);
	}

	/*
	 * Verify that we cannot create an existing dataset.
	 */
	VERIFY3U(EEXIST, ==,
	    dmu_objset_create(name, DMU_OST_OTHER, 0, NULL, NULL));

	/*
	 * Verify that we can hold an objset that is also owned.
	 */
	VERIFY3U(0, ==, dmu_objset_hold(name, FTAG, &os2));
	dmu_objset_rele(os2, FTAG);

	/*
	 * Verify that we cannot own an objset that is already owned.
	 */
	VERIFY3U(EBUSY, ==,
	    dmu_objset_own(name, DMU_OST_OTHER, B_FALSE, FTAG, &os2));

	zil_close(zilog);
	dmu_objset_disown(os, FTAG);
	ztest_zd_fini(&zdtmp);

	(void) rw_unlock(&zs->zs_name_lock);
}

/*
 * Verify that dmu_snapshot_{create,destroy,open,close} work as expected.
 */
void
ztest_dmu_snapshot_create_destroy(ztest_ds_t *zd, uint64_t id)
{
	ztest_shared_t *zs = ztest_shared;

	(void) rw_rdlock(&zs->zs_name_lock);
	(void) ztest_snapshot_destroy(zd->zd_name, id);
	(void) ztest_snapshot_create(zd->zd_name, id);
	(void) rw_unlock(&zs->zs_name_lock);
}

/*
 * Cleanup non-standard snapshots and clones.
 */
void
ztest_dsl_dataset_cleanup(char *osname, uint64_t id)
{
	char snap1name[MAXNAMELEN];
	char clone1name[MAXNAMELEN];
	char snap2name[MAXNAMELEN];
	char clone2name[MAXNAMELEN];
	char snap3name[MAXNAMELEN];
	int error;

	(void) snprintf(snap1name, MAXNAMELEN, "%s@s1_%llu",
	    osname, (u_longlong_t)id);
	(void) snprintf(clone1name, MAXNAMELEN, "%s/c1_%llu",
	    osname, (u_longlong_t)id);
	(void) snprintf(snap2name, MAXNAMELEN, "%s@s2_%llu",
	    clone1name, (u_longlong_t)id);
	(void) snprintf(clone2name, MAXNAMELEN, "%s/c2_%llu",
	    osname, (u_longlong_t)id);
	(void) snprintf(snap3name, MAXNAMELEN, "%s@s3_%llu",
	    clone1name, (u_longlong_t)id);

	error = dmu_objset_destroy(clone2name, B_FALSE);
	if (error && error != ENOENT)
		fatal(0, "dmu_objset_destroy(%s) = %d", clone2name, error);
	error = dmu_objset_destroy(snap3name, B_FALSE);
	if (error && error != ENOENT)
		fatal(0, "dmu_objset_destroy(%s) = %d", snap3name, error);
	error = dmu_objset_destroy(snap2name, B_FALSE);
	if (error && error != ENOENT)
		fatal(0, "dmu_objset_destroy(%s) = %d", snap2name, error);
	error = dmu_objset_destroy(clone1name, B_FALSE);
	if (error && error != ENOENT)
		fatal(0, "dmu_objset_destroy(%s) = %d", clone1name, error);
	error = dmu_objset_destroy(snap1name, B_FALSE);
	if (error && error != ENOENT)
		fatal(0, "dmu_objset_destroy(%s) = %d", snap1name, error);
}

/*
 * Verify dsl_dataset_promote handles EBUSY
 */
void
ztest_dsl_dataset_promote_busy(ztest_ds_t *zd, uint64_t id)
{
	ztest_shared_t *zs = ztest_shared;
	objset_t *clone;
	dsl_dataset_t *ds;
	char snap1name[MAXNAMELEN];
	char clone1name[MAXNAMELEN];
	char snap2name[MAXNAMELEN];
	char clone2name[MAXNAMELEN];
	char snap3name[MAXNAMELEN];
	char *osname = zd->zd_name;
	int error;

	(void) rw_rdlock(&zs->zs_name_lock);

	ztest_dsl_dataset_cleanup(osname, id);

	(void) snprintf(snap1name, MAXNAMELEN, "%s@s1_%llu",
	    osname, (u_longlong_t)id);
	(void) snprintf(clone1name, MAXNAMELEN, "%s/c1_%llu",
	    osname, (u_longlong_t)id);
	(void) snprintf(snap2name, MAXNAMELEN, "%s@s2_%llu",
	    clone1name, (u_longlong_t)id);
	(void) snprintf(clone2name, MAXNAMELEN, "%s/c2_%llu",
	    osname, (u_longlong_t)id);
	(void) snprintf(snap3name, MAXNAMELEN, "%s@s3_%llu",
	    clone1name, (u_longlong_t)id);

	error = dmu_objset_snapshot(osname, strchr(snap1name, '@')+1,
	    NULL, B_FALSE);
	if (error && error != EEXIST) {
		if (error == ENOSPC) {
			ztest_record_enospc(FTAG);
			goto out;
		}
		fatal(0, "dmu_take_snapshot(%s) = %d", snap1name, error);
	}

	error = dmu_objset_hold(snap1name, FTAG, &clone);
	if (error)
		fatal(0, "dmu_open_snapshot(%s) = %d", snap1name, error);

	error = dmu_objset_clone(clone1name, dmu_objset_ds(clone), 0);
	dmu_objset_rele(clone, FTAG);
	if (error) {
		if (error == ENOSPC) {
			ztest_record_enospc(FTAG);
			goto out;
		}
		fatal(0, "dmu_objset_create(%s) = %d", clone1name, error);
	}

	error = dmu_objset_snapshot(clone1name, strchr(snap2name, '@')+1,
	    NULL, B_FALSE);
	if (error && error != EEXIST) {
		if (error == ENOSPC) {
			ztest_record_enospc(FTAG);
			goto out;
		}
		fatal(0, "dmu_open_snapshot(%s) = %d", snap2name, error);
	}

	error = dmu_objset_snapshot(clone1name, strchr(snap3name, '@')+1,
	    NULL, B_FALSE);
	if (error && error != EEXIST) {
		if (error == ENOSPC) {
			ztest_record_enospc(FTAG);
			goto out;
		}
		fatal(0, "dmu_open_snapshot(%s) = %d", snap3name, error);
	}

	error = dmu_objset_hold(snap3name, FTAG, &clone);
	if (error)
		fatal(0, "dmu_open_snapshot(%s) = %d", snap3name, error);

	error = dmu_objset_clone(clone2name, dmu_objset_ds(clone), 0);
	dmu_objset_rele(clone, FTAG);
	if (error) {
		if (error == ENOSPC) {
			ztest_record_enospc(FTAG);
			goto out;
		}
		fatal(0, "dmu_objset_create(%s) = %d", clone2name, error);
	}

	error = dsl_dataset_own(snap2name, B_FALSE, FTAG, &ds);
	if (error)
		fatal(0, "dsl_dataset_own(%s) = %d", snap2name, error);
	error = dsl_dataset_promote(clone2name, NULL);
	if (error != EBUSY)
		fatal(0, "dsl_dataset_promote(%s), %d, not EBUSY", clone2name,
		    error);
	dsl_dataset_disown(ds, FTAG);

out:
	ztest_dsl_dataset_cleanup(osname, id);

	(void) rw_unlock(&zs->zs_name_lock);
}

/*
 * Verify that dmu_object_{alloc,free} work as expected.
 */
void
ztest_dmu_object_alloc_free(ztest_ds_t *zd, uint64_t id)
{
	ztest_od_t od[4];
	int batchsize = sizeof (od) / sizeof (od[0]);
	int b;

	for (b = 0; b < batchsize; b++)
		ztest_od_init(&od[b], id, FTAG, b, DMU_OT_UINT64_OTHER, 0, 0);

	/*
	 * Destroy the previous batch of objects, create a new batch,
	 * and do some I/O on the new objects.
	 */
	if (ztest_object_init(zd, od, sizeof (od), B_TRUE) != 0)
		return;

	while (ztest_random(4 * batchsize) != 0)
		ztest_io(zd, od[ztest_random(batchsize)].od_object,
		    ztest_random(ZTEST_RANGE_LOCKS) << SPA_MAXBLOCKSHIFT);
}

/*
 * Verify that dmu_{read,write} work as expected.
 */
void
ztest_dmu_read_write(ztest_ds_t *zd, uint64_t id)
{
	objset_t *os = zd->zd_os;
	ztest_od_t od[2];
	dmu_tx_t *tx;
	int i, freeit, error;
	uint64_t n, s, txg;
	bufwad_t *packbuf, *bigbuf, *pack, *bigH, *bigT;
	uint64_t packobj, packoff, packsize, bigobj, bigoff, bigsize;
	uint64_t chunksize = (1000 + ztest_random(1000)) * sizeof (uint64_t);
	uint64_t regions = 997;
	uint64_t stride = 123456789ULL;
	uint64_t width = 40;
	int free_percent = 5;

	/*
	 * This test uses two objects, packobj and bigobj, that are always
	 * updated together (i.e. in the same tx) so that their contents are
	 * in sync and can be compared.  Their contents relate to each other
	 * in a simple way: packobj is a dense array of 'bufwad' structures,
	 * while bigobj is a sparse array of the same bufwads.  Specifically,
	 * for any index n, there are three bufwads that should be identical:
	 *
	 *	packobj, at offset n * sizeof (bufwad_t)
	 *	bigobj, at the head of the nth chunk
	 *	bigobj, at the tail of the nth chunk
	 *
	 * The chunk size is arbitrary. It doesn't have to be a power of two,
	 * and it doesn't have any relation to the object blocksize.
	 * The only requirement is that it can hold at least two bufwads.
	 *
	 * Normally, we write the bufwad to each of these locations.
	 * However, free_percent of the time we instead write zeroes to
	 * packobj and perform a dmu_free_range() on bigobj.  By comparing
	 * bigobj to packobj, we can verify that the DMU is correctly
	 * tracking which parts of an object are allocated and free,
	 * and that the contents of the allocated blocks are correct.
	 */

	/*
	 * Read the directory info.  If it's the first time, set things up.
	 */
	ztest_od_init(&od[0], id, FTAG, 0, DMU_OT_UINT64_OTHER, 0, chunksize);
	ztest_od_init(&od[1], id, FTAG, 1, DMU_OT_UINT64_OTHER, 0, chunksize);

	if (ztest_object_init(zd, od, sizeof (od), B_FALSE) != 0)
		return;

	bigobj = od[0].od_object;
	packobj = od[1].od_object;
	chunksize = od[0].od_gen;
	ASSERT(chunksize == od[1].od_gen);

	/*
	 * Prefetch a random chunk of the big object.
	 * Our aim here is to get some async reads in flight
	 * for blocks that we may free below; the DMU should
	 * handle this race correctly.
	 */
	n = ztest_random(regions) * stride + ztest_random(width);
	s = 1 + ztest_random(2 * width - 1);
	dmu_prefetch(os, bigobj, n * chunksize, s * chunksize);

	/*
	 * Pick a random index and compute the offsets into packobj and bigobj.
	 */
	n = ztest_random(regions) * stride + ztest_random(width);
	s = 1 + ztest_random(width - 1);

	packoff = n * sizeof (bufwad_t);
	packsize = s * sizeof (bufwad_t);

	bigoff = n * chunksize;
	bigsize = s * chunksize;

	packbuf = umem_alloc(packsize, UMEM_NOFAIL);
	bigbuf = umem_alloc(bigsize, UMEM_NOFAIL);

	/*
	 * free_percent of the time, free a range of bigobj rather than
	 * overwriting it.
	 */
	freeit = (ztest_random(100) < free_percent);

	/*
	 * Read the current contents of our objects.
	 */
	error = dmu_read(os, packobj, packoff, packsize, packbuf,
	    DMU_READ_PREFETCH);
	ASSERT3U(error, ==, 0);
	error = dmu_read(os, bigobj, bigoff, bigsize, bigbuf,
	    DMU_READ_PREFETCH);
	ASSERT3U(error, ==, 0);

	/*
	 * Get a tx for the mods to both packobj and bigobj.
	 */
	tx = dmu_tx_create(os);

	dmu_tx_hold_write(tx, packobj, packoff, packsize);

	if (freeit)
		dmu_tx_hold_free(tx, bigobj, bigoff, bigsize);
	else
		dmu_tx_hold_write(tx, bigobj, bigoff, bigsize);

	txg = ztest_tx_assign(tx, TXG_MIGHTWAIT, FTAG);
	if (txg == 0) {
		umem_free(packbuf, packsize);
		umem_free(bigbuf, bigsize);
		return;
	}

	dmu_object_set_checksum(os, bigobj,
	    (enum zio_checksum)ztest_random_dsl_prop(ZFS_PROP_CHECKSUM), tx);

	dmu_object_set_compress(os, bigobj,
	    (enum zio_compress)ztest_random_dsl_prop(ZFS_PROP_COMPRESSION), tx);

	/*
	 * For each index from n to n + s, verify that the existing bufwad
	 * in packobj matches the bufwads at the head and tail of the
	 * corresponding chunk in bigobj.  Then update all three bufwads
	 * with the new values we want to write out.
	 */
	for (i = 0; i < s; i++) {
		/* LINTED */
		pack = (bufwad_t *)((char *)packbuf + i * sizeof (bufwad_t));
		/* LINTED */
		bigH = (bufwad_t *)((char *)bigbuf + i * chunksize);
		/* LINTED */
		bigT = (bufwad_t *)((char *)bigH + chunksize) - 1;

		ASSERT((uintptr_t)bigH - (uintptr_t)bigbuf < bigsize);
		ASSERT((uintptr_t)bigT - (uintptr_t)bigbuf < bigsize);

		if (pack->bw_txg > txg)
			fatal(0, "future leak: got %llx, open txg is %llx",
			    pack->bw_txg, txg);

		if (pack->bw_data != 0 && pack->bw_index != n + i)
			fatal(0, "wrong index: got %llx, wanted %llx+%llx",
			    pack->bw_index, n, i);

		if (bcmp(pack, bigH, sizeof (bufwad_t)) != 0)
			fatal(0, "pack/bigH mismatch in %p/%p", pack, bigH);

		if (bcmp(pack, bigT, sizeof (bufwad_t)) != 0)
			fatal(0, "pack/bigT mismatch in %p/%p", pack, bigT);

		if (freeit) {
			bzero(pack, sizeof (bufwad_t));
		} else {
			pack->bw_index = n + i;
			pack->bw_txg = txg;
			pack->bw_data = 1 + ztest_random(-2ULL);
		}
		*bigH = *pack;
		*bigT = *pack;
	}

	/*
	 * We've verified all the old bufwads, and made new ones.
	 * Now write them out.
	 */
	dmu_write(os, packobj, packoff, packsize, packbuf, tx);

	if (freeit) {
		if (zopt_verbose >= 7) {
			(void) printf("freeing offset %llx size %llx"
			    " txg %llx\n",
			    (u_longlong_t)bigoff,
			    (u_longlong_t)bigsize,
			    (u_longlong_t)txg);
		}
		VERIFY(0 == dmu_free_range(os, bigobj, bigoff, bigsize, tx));
	} else {
		if (zopt_verbose >= 7) {
			(void) printf("writing offset %llx size %llx"
			    " txg %llx\n",
			    (u_longlong_t)bigoff,
			    (u_longlong_t)bigsize,
			    (u_longlong_t)txg);
		}
		dmu_write(os, bigobj, bigoff, bigsize, bigbuf, tx);
	}

	dmu_tx_commit(tx);

	/*
	 * Sanity check the stuff we just wrote.
	 */
	{
		void *packcheck = umem_alloc(packsize, UMEM_NOFAIL);
		void *bigcheck = umem_alloc(bigsize, UMEM_NOFAIL);

		VERIFY(0 == dmu_read(os, packobj, packoff,
		    packsize, packcheck, DMU_READ_PREFETCH));
		VERIFY(0 == dmu_read(os, bigobj, bigoff,
		    bigsize, bigcheck, DMU_READ_PREFETCH));

		ASSERT(bcmp(packbuf, packcheck, packsize) == 0);
		ASSERT(bcmp(bigbuf, bigcheck, bigsize) == 0);

		umem_free(packcheck, packsize);
		umem_free(bigcheck, bigsize);
	}

	umem_free(packbuf, packsize);
	umem_free(bigbuf, bigsize);
}

void
compare_and_update_pbbufs(uint64_t s, bufwad_t *packbuf, bufwad_t *bigbuf,
    uint64_t bigsize, uint64_t n, uint64_t chunksize, uint64_t txg)
{
	uint64_t i;
	bufwad_t *pack;
	bufwad_t *bigH;
	bufwad_t *bigT;

	/*
	 * For each index from n to n + s, verify that the existing bufwad
	 * in packobj matches the bufwads at the head and tail of the
	 * corresponding chunk in bigobj.  Then update all three bufwads
	 * with the new values we want to write out.
	 */
	for (i = 0; i < s; i++) {
		/* LINTED */
		pack = (bufwad_t *)((char *)packbuf + i * sizeof (bufwad_t));
		/* LINTED */
		bigH = (bufwad_t *)((char *)bigbuf + i * chunksize);
		/* LINTED */
		bigT = (bufwad_t *)((char *)bigH + chunksize) - 1;

		ASSERT((uintptr_t)bigH - (uintptr_t)bigbuf < bigsize);
		ASSERT((uintptr_t)bigT - (uintptr_t)bigbuf < bigsize);

		if (pack->bw_txg > txg)
			fatal(0, "future leak: got %llx, open txg is %llx",
			    pack->bw_txg, txg);

		if (pack->bw_data != 0 && pack->bw_index != n + i)
			fatal(0, "wrong index: got %llx, wanted %llx+%llx",
			    pack->bw_index, n, i);

		if (bcmp(pack, bigH, sizeof (bufwad_t)) != 0)
			fatal(0, "pack/bigH mismatch in %p/%p", pack, bigH);

		if (bcmp(pack, bigT, sizeof (bufwad_t)) != 0)
			fatal(0, "pack/bigT mismatch in %p/%p", pack, bigT);

		pack->bw_index = n + i;
		pack->bw_txg = txg;
		pack->bw_data = 1 + ztest_random(-2ULL);

		*bigH = *pack;
		*bigT = *pack;
	}
}

void
ztest_dmu_read_write_zcopy(ztest_ds_t *zd, uint64_t id)
{
	objset_t *os = zd->zd_os;
	ztest_od_t od[2];
	dmu_tx_t *tx;
	uint64_t i;
	int error;
	uint64_t n, s, txg;
	bufwad_t *packbuf, *bigbuf;
	uint64_t packobj, packoff, packsize, bigobj, bigoff, bigsize;
	uint64_t blocksize = ztest_random_blocksize();
	uint64_t chunksize = blocksize;
	uint64_t regions = 997;
	uint64_t stride = 123456789ULL;
	uint64_t width = 9;
	dmu_buf_t *bonus_db;
	arc_buf_t **bigbuf_arcbufs;
	dmu_object_info_t doi;

	/*
	 * This test uses two objects, packobj and bigobj, that are always
	 * updated together (i.e. in the same tx) so that their contents are
	 * in sync and can be compared.  Their contents relate to each other
	 * in a simple way: packobj is a dense array of 'bufwad' structures,
	 * while bigobj is a sparse array of the same bufwads.  Specifically,
	 * for any index n, there are three bufwads that should be identical:
	 *
	 *	packobj, at offset n * sizeof (bufwad_t)
	 *	bigobj, at the head of the nth chunk
	 *	bigobj, at the tail of the nth chunk
	 *
	 * The chunk size is set equal to bigobj block size so that
	 * dmu_assign_arcbuf() can be tested for object updates.
	 */

	/*
	 * Read the directory info.  If it's the first time, set things up.
	 */
	ztest_od_init(&od[0], id, FTAG, 0, DMU_OT_UINT64_OTHER, blocksize, 0);
	ztest_od_init(&od[1], id, FTAG, 1, DMU_OT_UINT64_OTHER, 0, chunksize);

	if (ztest_object_init(zd, od, sizeof (od), B_FALSE) != 0)
		return;

	bigobj = od[0].od_object;
	packobj = od[1].od_object;
	blocksize = od[0].od_blocksize;
	chunksize = blocksize;
	ASSERT(chunksize == od[1].od_gen);

	VERIFY(dmu_object_info(os, bigobj, &doi) == 0);
	VERIFY(ISP2(doi.doi_data_block_size));
	VERIFY(chunksize == doi.doi_data_block_size);
	VERIFY(chunksize >= 2 * sizeof (bufwad_t));

	/*
	 * Pick a random index and compute the offsets into packobj and bigobj.
	 */
	n = ztest_random(regions) * stride + ztest_random(width);
	s = 1 + ztest_random(width - 1);

	packoff = n * sizeof (bufwad_t);
	packsize = s * sizeof (bufwad_t);

	bigoff = n * chunksize;
	bigsize = s * chunksize;

	packbuf = umem_zalloc(packsize, UMEM_NOFAIL);
	bigbuf = umem_zalloc(bigsize, UMEM_NOFAIL);

	VERIFY3U(0, ==, dmu_bonus_hold(os, bigobj, FTAG, &bonus_db));

	bigbuf_arcbufs = umem_zalloc(2 * s * sizeof (arc_buf_t *), UMEM_NOFAIL);

	/*
	 * Iteration 0 test zcopy for DB_UNCACHED dbufs.
	 * Iteration 1 test zcopy to already referenced dbufs.
	 * Iteration 2 test zcopy to dirty dbuf in the same txg.
	 * Iteration 3 test zcopy to dbuf dirty in previous txg.
	 * Iteration 4 test zcopy when dbuf is no longer dirty.
	 * Iteration 5 test zcopy when it can't be done.
	 * Iteration 6 one more zcopy write.
	 */
	for (i = 0; i < 7; i++) {
		uint64_t j;
		uint64_t off;

		/*
		 * In iteration 5 (i == 5) use arcbufs
		 * that don't match bigobj blksz to test
		 * dmu_assign_arcbuf() when it can't directly
		 * assign an arcbuf to a dbuf.
		 */
		for (j = 0; j < s; j++) {
			if (i != 5) {
				bigbuf_arcbufs[j] =
				    dmu_request_arcbuf(bonus_db, chunksize);
			} else {
				bigbuf_arcbufs[2 * j] =
				    dmu_request_arcbuf(bonus_db, chunksize / 2);
				bigbuf_arcbufs[2 * j + 1] =
				    dmu_request_arcbuf(bonus_db, chunksize / 2);
			}
		}

		/*
		 * Get a tx for the mods to both packobj and bigobj.
		 */
		tx = dmu_tx_create(os);

		dmu_tx_hold_write(tx, packobj, packoff, packsize);
		dmu_tx_hold_write(tx, bigobj, bigoff, bigsize);

		txg = ztest_tx_assign(tx, TXG_MIGHTWAIT, FTAG);
		if (txg == 0) {
			umem_free(packbuf, packsize);
			umem_free(bigbuf, bigsize);
			for (j = 0; j < s; j++) {
				if (i != 5) {
					dmu_return_arcbuf(bigbuf_arcbufs[j]);
				} else {
					dmu_return_arcbuf(
					    bigbuf_arcbufs[2 * j]);
					dmu_return_arcbuf(
					    bigbuf_arcbufs[2 * j + 1]);
				}
			}
			umem_free(bigbuf_arcbufs, 2 * s * sizeof (arc_buf_t *));
			dmu_buf_rele(bonus_db, FTAG);
			return;
		}

		/*
		 * 50% of the time don't read objects in the 1st iteration to
		 * test dmu_assign_arcbuf() for the case when there're no
		 * existing dbufs for the specified offsets.
		 */
		if (i != 0 || ztest_random(2) != 0) {
			error = dmu_read(os, packobj, packoff,
			    packsize, packbuf, DMU_READ_PREFETCH);
			ASSERT3U(error, ==, 0);
			error = dmu_read(os, bigobj, bigoff, bigsize,
			    bigbuf, DMU_READ_PREFETCH);
			ASSERT3U(error, ==, 0);
		}
		compare_and_update_pbbufs(s, packbuf, bigbuf, bigsize,
		    n, chunksize, txg);

		/*
		 * We've verified all the old bufwads, and made new ones.
		 * Now write them out.
		 */
		dmu_write(os, packobj, packoff, packsize, packbuf, tx);
		if (zopt_verbose >= 7) {
			(void) printf("writing offset %llx size %llx"
			    " txg %llx\n",
			    (u_longlong_t)bigoff,
			    (u_longlong_t)bigsize,
			    (u_longlong_t)txg);
		}
		for (off = bigoff, j = 0; j < s; j++, off += chunksize) {
			dmu_buf_t *dbt;
			if (i != 5) {
				bcopy((caddr_t)bigbuf + (off - bigoff),
				    bigbuf_arcbufs[j]->b_data, chunksize);
			} else {
				bcopy((caddr_t)bigbuf + (off - bigoff),
				    bigbuf_arcbufs[2 * j]->b_data,
				    chunksize / 2);
				bcopy((caddr_t)bigbuf + (off - bigoff) +
				    chunksize / 2,
				    bigbuf_arcbufs[2 * j + 1]->b_data,
				    chunksize / 2);
			}

			if (i == 1) {
				VERIFY(dmu_buf_hold(os, bigobj, off,
				    FTAG, &dbt, DMU_READ_NO_PREFETCH) == 0);
			}
			if (i != 5) {
				dmu_assign_arcbuf(bonus_db, off,
				    bigbuf_arcbufs[j], tx);
			} else {
				dmu_assign_arcbuf(bonus_db, off,
				    bigbuf_arcbufs[2 * j], tx);
				dmu_assign_arcbuf(bonus_db,
				    off + chunksize / 2,
				    bigbuf_arcbufs[2 * j + 1], tx);
			}
			if (i == 1) {
				dmu_buf_rele(dbt, FTAG);
			}
		}
		dmu_tx_commit(tx);

		/*
		 * Sanity check the stuff we just wrote.
		 */
		{
			void *packcheck = umem_alloc(packsize, UMEM_NOFAIL);
			void *bigcheck = umem_alloc(bigsize, UMEM_NOFAIL);

			VERIFY(0 == dmu_read(os, packobj, packoff,
			    packsize, packcheck, DMU_READ_PREFETCH));
			VERIFY(0 == dmu_read(os, bigobj, bigoff,
			    bigsize, bigcheck, DMU_READ_PREFETCH));

			ASSERT(bcmp(packbuf, packcheck, packsize) == 0);
			ASSERT(bcmp(bigbuf, bigcheck, bigsize) == 0);

			umem_free(packcheck, packsize);
			umem_free(bigcheck, bigsize);
		}
		if (i == 2) {
			txg_wait_open(dmu_objset_pool(os), 0);
		} else if (i == 3) {
			txg_wait_synced(dmu_objset_pool(os), 0);
		}
<<<<<<< HEAD
	}

	dmu_buf_rele(bonus_db, FTAG);
	umem_free(packbuf, packsize);
	umem_free(bigbuf, bigsize);
	umem_free(bigbuf_arcbufs, 2 * s * sizeof (arc_buf_t *));
}

void
ztest_dmu_check_future_leak(ztest_args_t *za)
{
	objset_t *os = za->za_os;
	dmu_buf_t *db;
	ztest_block_tag_t *bt;
	dmu_object_info_t *doi = &za->za_doi;

	/*
	 * Make sure that, if there is a write record in the bonus buffer
	 * of the ZTEST_DIROBJ, that the txg for this record is <= the
	 * last synced txg of the pool.
	 */
	VERIFY(dmu_bonus_hold(os, ZTEST_DIROBJ, FTAG, &db) == 0);
	za->za_dbuf = db;
	VERIFY(dmu_object_info(os, ZTEST_DIROBJ, doi) == 0);
	ASSERT3U(doi->doi_bonus_size, >=, sizeof (*bt));
	ASSERT3U(doi->doi_bonus_size, <=, db->db_size);
	ASSERT3U(doi->doi_bonus_size % sizeof (*bt), ==, 0);
	bt = (void *)((char *)db->db_data + doi->doi_bonus_size - sizeof (*bt));
	if (bt->bt_objset != 0) {
		ASSERT3U(bt->bt_objset, ==, dmu_objset_id(os));
		ASSERT3U(bt->bt_object, ==, ZTEST_DIROBJ);
		ASSERT3U(bt->bt_offset, ==, -1ULL);
		ASSERT3U(bt->bt_txg, <, spa_first_txg(za->za_spa));
	}
	dmu_buf_rele(db, FTAG);
	za->za_dbuf = NULL;
}

void
ztest_dmu_write_parallel(ztest_args_t *za)
{
	objset_t *os = za->za_os;
	ztest_block_tag_t *rbt = &za->za_rbt;
	ztest_block_tag_t *wbt = &za->za_wbt;
	const size_t btsize = sizeof (ztest_block_tag_t);
	dmu_buf_t *db;
	int b, error;
	int bs = ZTEST_DIROBJ_BLOCKSIZE;
	int do_free = 0;
	uint64_t off, txg, txg_how;
	mutex_t *lp;
	char osname[MAXNAMELEN];
	char iobuf[SPA_MAXBLOCKSIZE];
	blkptr_t blk = { 0 };
	uint64_t blkoff;
	zbookmark_t zb;
	dmu_tx_t *tx = dmu_tx_create(os);
	dmu_buf_t *bonus_db;
	arc_buf_t *abuf = NULL;

	bzero(&blk, sizeof(blkptr_t));
	dmu_objset_name(os, osname);

	/*
	 * Have multiple threads write to large offsets in ZTEST_DIROBJ
	 * to verify that having multiple threads writing to the same object
	 * in parallel doesn't cause any trouble.
	 */
	if (ztest_random(4) == 0) {
		/*
		 * Do the bonus buffer instead of a regular block.
		 * We need a lock to serialize resize vs. others,
		 * so we hash on the objset ID.
		 */
		b = dmu_objset_id(os) % ZTEST_SYNC_LOCKS;
		off = -1ULL;
		dmu_tx_hold_bonus(tx, ZTEST_DIROBJ);
	} else {
		b = ztest_random(ZTEST_SYNC_LOCKS);
		off = za->za_diroff_shared + (b << SPA_MAXBLOCKSHIFT);
		if (ztest_random(4) == 0) {
			do_free = 1;
			dmu_tx_hold_free(tx, ZTEST_DIROBJ, off, bs);
		} else {
			dmu_tx_hold_write(tx, ZTEST_DIROBJ, off, bs);
		}
	}

	if (off != -1ULL && P2PHASE(off, bs) == 0 && !do_free &&
	    ztest_random(8) == 0) {
		VERIFY(dmu_bonus_hold(os, ZTEST_DIROBJ, FTAG, &bonus_db) == 0);
		abuf = dmu_request_arcbuf(bonus_db, bs);
	}

	txg_how = ztest_random(2) == 0 ? TXG_WAIT : TXG_NOWAIT;
	error = dmu_tx_assign(tx, txg_how);
	if (error) {
		if (error == ERESTART) {
			ASSERT(txg_how == TXG_NOWAIT);
			dmu_tx_wait(tx);
		} else {
			ztest_record_enospc("dmu write parallel");
		}
		dmu_tx_abort(tx);
		if (abuf != NULL) {
			dmu_return_arcbuf(abuf);
			dmu_buf_rele(bonus_db, FTAG);
		}
		return;
	}
	txg = dmu_tx_get_txg(tx);

	lp = &ztest_shared->zs_sync_lock[b];
	(void) mutex_lock(lp);

	wbt->bt_objset = dmu_objset_id(os);
	wbt->bt_object = ZTEST_DIROBJ;
	wbt->bt_offset = off;
	wbt->bt_txg = txg;
	wbt->bt_thread = za->za_instance;
	wbt->bt_seq = ztest_shared->zs_seq[b]++;	/* protected by lp */

	/*
	 * Occasionally, write an all-zero block to test the behavior
	 * of blocks that compress into holes.
	 */
	if (off != -1ULL && ztest_random(8) == 0)
		bzero(wbt, btsize);

	if (off == -1ULL) {
		dmu_object_info_t *doi = &za->za_doi;
		char *dboff;

		VERIFY(dmu_bonus_hold(os, ZTEST_DIROBJ, FTAG, &db) == 0);
		za->za_dbuf = db;
		dmu_object_info_from_db(db, doi);
		ASSERT3U(doi->doi_bonus_size, <=, db->db_size);
		ASSERT3U(doi->doi_bonus_size, >=, btsize);
		ASSERT3U(doi->doi_bonus_size % btsize, ==, 0);
		dboff = (char *)db->db_data + doi->doi_bonus_size - btsize;
		bcopy(dboff, rbt, btsize);
		if (rbt->bt_objset != 0) {
			ASSERT3U(rbt->bt_objset, ==, wbt->bt_objset);
			ASSERT3U(rbt->bt_object, ==, wbt->bt_object);
			ASSERT3U(rbt->bt_offset, ==, wbt->bt_offset);
			ASSERT3U(rbt->bt_txg, <=, wbt->bt_txg);
		}
		if (ztest_random(10) == 0) {
			int newsize = (ztest_random(db->db_size /
			    btsize) + 1) * btsize;

			ASSERT3U(newsize, >=, btsize);
			ASSERT3U(newsize, <=, db->db_size);
			VERIFY3U(dmu_set_bonus(db, newsize, tx), ==, 0);
			dboff = (char *)db->db_data + newsize - btsize;
		}
		dmu_buf_will_dirty(db, tx);
		bcopy(wbt, dboff, btsize);
		dmu_buf_rele(db, FTAG);
		za->za_dbuf = NULL;
	} else if (do_free) {
		VERIFY(dmu_free_range(os, ZTEST_DIROBJ, off, bs, tx) == 0);
	} else if (abuf == NULL) {
		dmu_write(os, ZTEST_DIROBJ, off, btsize, wbt, tx);
	} else {
		bcopy(wbt, abuf->b_data, btsize);
		dmu_assign_arcbuf(bonus_db, off, abuf, tx);
		dmu_buf_rele(bonus_db, FTAG);
	}

	(void) mutex_unlock(lp);

	if (ztest_random(1000) == 0)
		(void) poll(NULL, 0, 1); /* open dn_notxholds window */

	dmu_tx_commit(tx);

	if (ztest_random(10000) == 0)
		txg_wait_synced(dmu_objset_pool(os), txg);

	if (off == -1ULL || do_free)
		return;

	if (ztest_random(2) != 0)
		return;

	/*
	 * dmu_sync() the block we just wrote.
	 */
	(void) mutex_lock(lp);

	blkoff = P2ALIGN_TYPED(off, bs, uint64_t);
	error = dmu_buf_hold(os, ZTEST_DIROBJ, blkoff, FTAG, &db);
	za->za_dbuf = db;
	if (error) {
		(void) mutex_unlock(lp);
		return;
	}
	blkoff = off - blkoff;
	error = dmu_sync(NULL, db, &blk, txg, NULL, NULL);
	dmu_buf_rele(db, FTAG);
	za->za_dbuf = NULL;

	if (error) {
		(void) mutex_unlock(lp);
		return;
	}

	if (blk.blk_birth == 0)	{	/* concurrent free */
		(void) mutex_unlock(lp);
		return;
=======
>>>>>>> 06a45ce5
	}

	dmu_buf_rele(bonus_db, FTAG);
	umem_free(packbuf, packsize);
	umem_free(bigbuf, bigsize);
	umem_free(bigbuf_arcbufs, 2 * s * sizeof (arc_buf_t *));
}

/* ARGSUSED */
void
ztest_dmu_write_parallel(ztest_ds_t *zd, uint64_t id)
{
	ztest_od_t od[1];
	uint64_t offset = (1ULL << (ztest_random(20) + 43)) +
	    (ztest_random(ZTEST_RANGE_LOCKS) << SPA_MAXBLOCKSHIFT);

	/*
	 * Have multiple threads write to large offsets in an object
	 * to verify that parallel writes to an object -- even to the
	 * same blocks within the object -- doesn't cause any trouble.
	 */
	ztest_od_init(&od[0], ID_PARALLEL, FTAG, 0, DMU_OT_UINT64_OTHER, 0, 0);

	if (ztest_object_init(zd, od, sizeof (od), B_FALSE) != 0)
		return;

	while (ztest_random(10) != 0)
		ztest_io(zd, od[0].od_object, offset);
}

void
ztest_dmu_prealloc(ztest_ds_t *zd, uint64_t id)
{
	ztest_od_t od[1];
	uint64_t offset = (1ULL << (ztest_random(4) + SPA_MAXBLOCKSHIFT)) +
	    (ztest_random(ZTEST_RANGE_LOCKS) << SPA_MAXBLOCKSHIFT);
	uint64_t count = ztest_random(20) + 1;
	uint64_t blocksize = ztest_random_blocksize();
	void *data;

	ztest_od_init(&od[0], id, FTAG, 0, DMU_OT_UINT64_OTHER, blocksize, 0);

	if (ztest_object_init(zd, od, sizeof (od), !ztest_random(2)) != 0)
		return;

	if (ztest_truncate(zd, od[0].od_object, offset, count * blocksize) != 0)
		return;

	ztest_prealloc(zd, od[0].od_object, offset, count * blocksize);

	data = umem_zalloc(blocksize, UMEM_NOFAIL);

	while (ztest_random(count) != 0) {
		uint64_t randoff = offset + (ztest_random(count) * blocksize);
		if (ztest_write(zd, od[0].od_object, randoff, blocksize,
		    data) != 0)
			break;
		while (ztest_random(4) != 0)
			ztest_io(zd, od[0].od_object, randoff);
	}

	umem_free(data, blocksize);
}

/*
 * Verify that zap_{create,destroy,add,remove,update} work as expected.
 */
#define	ZTEST_ZAP_MIN_INTS	1
#define	ZTEST_ZAP_MAX_INTS	4
#define	ZTEST_ZAP_MAX_PROPS	1000

void
ztest_zap(ztest_ds_t *zd, uint64_t id)
{
	objset_t *os = zd->zd_os;
	ztest_od_t od[1];
	uint64_t object;
	uint64_t txg, last_txg;
	uint64_t value[ZTEST_ZAP_MAX_INTS];
	uint64_t zl_ints, zl_intsize, prop;
	int i, ints;
	dmu_tx_t *tx;
	char propname[100], txgname[100];
	int error;
	char *hc[2] = { "s.acl.h", ".s.open.h.hyLZlg" };

	ztest_od_init(&od[0], id, FTAG, 0, DMU_OT_ZAP_OTHER, 0, 0);

	if (ztest_object_init(zd, od, sizeof (od), !ztest_random(2)) != 0)
		return;

	object = od[0].od_object;

	/*
	 * Generate a known hash collision, and verify that
	 * we can lookup and remove both entries.
	 */
	tx = dmu_tx_create(os);
	dmu_tx_hold_zap(tx, object, B_TRUE, NULL);
	txg = ztest_tx_assign(tx, TXG_MIGHTWAIT, FTAG);
	if (txg == 0)
		return;
	for (i = 0; i < 2; i++) {
		value[i] = i;
		VERIFY3U(0, ==, zap_add(os, object, hc[i], sizeof (uint64_t),
		    1, &value[i], tx));
	}
	for (i = 0; i < 2; i++) {
		VERIFY3U(EEXIST, ==, zap_add(os, object, hc[i],
		    sizeof (uint64_t), 1, &value[i], tx));
		VERIFY3U(0, ==,
		    zap_length(os, object, hc[i], &zl_intsize, &zl_ints));
		ASSERT3U(zl_intsize, ==, sizeof (uint64_t));
		ASSERT3U(zl_ints, ==, 1);
	}
	for (i = 0; i < 2; i++) {
		VERIFY3U(0, ==, zap_remove(os, object, hc[i], tx));
	}
	dmu_tx_commit(tx);

	/*
	 * Generate a buch of random entries.
	 */
	ints = MAX(ZTEST_ZAP_MIN_INTS, object % ZTEST_ZAP_MAX_INTS);

	prop = ztest_random(ZTEST_ZAP_MAX_PROPS);
	(void) sprintf(propname, "prop_%llu", (u_longlong_t)prop);
	(void) sprintf(txgname, "txg_%llu", (u_longlong_t)prop);
	bzero(value, sizeof (value));
	last_txg = 0;

	/*
	 * If these zap entries already exist, validate their contents.
	 */
	error = zap_length(os, object, txgname, &zl_intsize, &zl_ints);
	if (error == 0) {
		ASSERT3U(zl_intsize, ==, sizeof (uint64_t));
		ASSERT3U(zl_ints, ==, 1);

		VERIFY(zap_lookup(os, object, txgname, zl_intsize,
		    zl_ints, &last_txg) == 0);

		VERIFY(zap_length(os, object, propname, &zl_intsize,
		    &zl_ints) == 0);

		ASSERT3U(zl_intsize, ==, sizeof (uint64_t));
		ASSERT3U(zl_ints, ==, ints);

		VERIFY(zap_lookup(os, object, propname, zl_intsize,
		    zl_ints, value) == 0);

		for (i = 0; i < ints; i++) {
			ASSERT3U(value[i], ==, last_txg + object + i);
		}
	} else {
		ASSERT3U(error, ==, ENOENT);
	}

	/*
	 * Atomically update two entries in our zap object.
	 * The first is named txg_%llu, and contains the txg
	 * in which the property was last updated.  The second
	 * is named prop_%llu, and the nth element of its value
	 * should be txg + object + n.
	 */
	tx = dmu_tx_create(os);
	dmu_tx_hold_zap(tx, object, B_TRUE, NULL);
	txg = ztest_tx_assign(tx, TXG_MIGHTWAIT, FTAG);
	if (txg == 0)
		return;

	if (last_txg > txg)
		fatal(0, "zap future leak: old %llu new %llu", last_txg, txg);

	for (i = 0; i < ints; i++)
		value[i] = txg + object + i;

	VERIFY3U(0, ==, zap_update(os, object, txgname, sizeof (uint64_t),
	    1, &txg, tx));
	VERIFY3U(0, ==, zap_update(os, object, propname, sizeof (uint64_t),
	    ints, value, tx));

	dmu_tx_commit(tx);

	/*
	 * Remove a random pair of entries.
	 */
	prop = ztest_random(ZTEST_ZAP_MAX_PROPS);
	(void) sprintf(propname, "prop_%llu", (u_longlong_t)prop);
	(void) sprintf(txgname, "txg_%llu", (u_longlong_t)prop);

	error = zap_length(os, object, txgname, &zl_intsize, &zl_ints);

	if (error == ENOENT)
		return;

	ASSERT3U(error, ==, 0);

	tx = dmu_tx_create(os);
	dmu_tx_hold_zap(tx, object, B_TRUE, NULL);
	txg = ztest_tx_assign(tx, TXG_MIGHTWAIT, FTAG);
	if (txg == 0)
		return;
	VERIFY3U(0, ==, zap_remove(os, object, txgname, tx));
	VERIFY3U(0, ==, zap_remove(os, object, propname, tx));
	dmu_tx_commit(tx);
}

/*
 * Testcase to test the upgrading of a microzap to fatzap.
 */
void
ztest_fzap(ztest_ds_t *zd, uint64_t id)
{
	objset_t *os = zd->zd_os;
	ztest_od_t od[1];
	uint64_t object, txg;
	int i;

	ztest_od_init(&od[0], id, FTAG, 0, DMU_OT_ZAP_OTHER, 0, 0);

	if (ztest_object_init(zd, od, sizeof (od), !ztest_random(2)) != 0)
		return;

	object = od[0].od_object;

	/*
	 * Add entries to this ZAP and make sure it spills over
	 * and gets upgraded to a fatzap. Also, since we are adding
	 * 2050 entries we should see ptrtbl growth and leaf-block split.
	 */
	for (i = 0; i < 2050; i++) {
		char name[MAXNAMELEN];
		uint64_t value = i;
		dmu_tx_t *tx;
		int error;

		(void) snprintf(name, sizeof (name), "fzap-%llu-%llu",
		    id, value);

		tx = dmu_tx_create(os);
		dmu_tx_hold_zap(tx, object, B_TRUE, name);
		txg = ztest_tx_assign(tx, TXG_MIGHTWAIT, FTAG);
		if (txg == 0)
			return;
		error = zap_add(os, object, name, sizeof (uint64_t), 1,
		    &value, tx);
		ASSERT(error == 0 || error == EEXIST);
		dmu_tx_commit(tx);
	}
}

/* ARGSUSED */
void
ztest_zap_parallel(ztest_ds_t *zd, uint64_t id)
{
	objset_t *os = zd->zd_os;
	ztest_od_t od[1];
	uint64_t txg, object, count, wsize, wc, zl_wsize, zl_wc;
	dmu_tx_t *tx;
	int i, namelen, error;
	int micro = ztest_random(2);
	char name[20], string_value[20];
	void *data;

	ztest_od_init(&od[0], ID_PARALLEL, FTAG, micro, DMU_OT_ZAP_OTHER, 0, 0);

	if (ztest_object_init(zd, od, sizeof (od), B_FALSE) != 0)
		return;

	object = od[0].od_object;

	/*
	 * Generate a random name of the form 'xxx.....' where each
	 * x is a random printable character and the dots are dots.
	 * There are 94 such characters, and the name length goes from
	 * 6 to 20, so there are 94^3 * 15 = 12,458,760 possible names.
	 */
	namelen = ztest_random(sizeof (name) - 5) + 5 + 1;

	for (i = 0; i < 3; i++)
		name[i] = '!' + ztest_random('~' - '!' + 1);
	for (; i < namelen - 1; i++)
		name[i] = '.';
	name[i] = '\0';

	if ((namelen & 1) || micro) {
		wsize = sizeof (txg);
		wc = 1;
		data = &txg;
	} else {
		wsize = 1;
		wc = namelen;
		data = string_value;
	}

	count = -1ULL;
	VERIFY(zap_count(os, object, &count) == 0);
	ASSERT(count != -1ULL);

	/*
	 * Select an operation: length, lookup, add, update, remove.
	 */
	i = ztest_random(5);

	if (i >= 2) {
		tx = dmu_tx_create(os);
		dmu_tx_hold_zap(tx, object, B_TRUE, NULL);
		txg = ztest_tx_assign(tx, TXG_MIGHTWAIT, FTAG);
		if (txg == 0)
			return;
		bcopy(name, string_value, namelen);
	} else {
		tx = NULL;
		txg = 0;
		bzero(string_value, namelen);
	}

	switch (i) {

	case 0:
		error = zap_length(os, object, name, &zl_wsize, &zl_wc);
		if (error == 0) {
			ASSERT3U(wsize, ==, zl_wsize);
			ASSERT3U(wc, ==, zl_wc);
		} else {
			ASSERT3U(error, ==, ENOENT);
		}
		break;

	case 1:
		error = zap_lookup(os, object, name, wsize, wc, data);
		if (error == 0) {
			if (data == string_value &&
			    bcmp(name, data, namelen) != 0)
				fatal(0, "name '%s' != val '%s' len %d",
				    name, data, namelen);
		} else {
			ASSERT3U(error, ==, ENOENT);
		}
		break;

	case 2:
		error = zap_add(os, object, name, wsize, wc, data, tx);
		ASSERT(error == 0 || error == EEXIST);
		break;

	case 3:
		VERIFY(zap_update(os, object, name, wsize, wc, data, tx) == 0);
		break;

	case 4:
		error = zap_remove(os, object, name, tx);
		ASSERT(error == 0 || error == ENOENT);
		break;
	}

	if (tx != NULL)
		dmu_tx_commit(tx);
}

/*
 * Commit callback data.
 */
typedef struct ztest_cb_data {
	list_node_t		zcd_node;
	uint64_t		zcd_txg;
	int			zcd_expected_err;
	boolean_t		zcd_added;
	boolean_t		zcd_called;
	spa_t			*zcd_spa;
} ztest_cb_data_t;

/* This is the actual commit callback function */
static void
ztest_commit_callback(void *arg, int error)
{
	ztest_cb_data_t *data = arg;
	uint64_t synced_txg;

	VERIFY(data != NULL);
	VERIFY3S(data->zcd_expected_err, ==, error);
	VERIFY(!data->zcd_called);

	synced_txg = spa_last_synced_txg(data->zcd_spa);
	if (data->zcd_txg > synced_txg)
		fatal(0, "commit callback of txg %" PRIu64 " called prematurely"
		    ", last synced txg = %" PRIu64 "\n", data->zcd_txg,
		    synced_txg);

	data->zcd_called = B_TRUE;

	if (error == ECANCELED) {
		ASSERT3U(data->zcd_txg, ==, 0);
		ASSERT(!data->zcd_added);

		/*
		 * The private callback data should be destroyed here, but
		 * since we are going to check the zcd_called field after
		 * dmu_tx_abort(), we will destroy it there.
		 */
		return;
	}

	/* Was this callback added to the global callback list? */
	if (!data->zcd_added)
		goto out;

	ASSERT3U(data->zcd_txg, !=, 0);

	/* Remove our callback from the list */
	(void) mutex_lock(&zcl.zcl_callbacks_lock);
	list_remove(&zcl.zcl_callbacks, data);
	(void) mutex_unlock(&zcl.zcl_callbacks_lock);

out:
	umem_free(data, sizeof (ztest_cb_data_t));
}

/* Allocate and initialize callback data structure */
static ztest_cb_data_t *
ztest_create_cb_data(objset_t *os, uint64_t txg)
{
	ztest_cb_data_t *cb_data;

	cb_data = umem_zalloc(sizeof (ztest_cb_data_t), UMEM_NOFAIL);

	cb_data->zcd_txg = txg;
	cb_data->zcd_spa = dmu_objset_spa(os);

	return (cb_data);
}

/*
 * If a number of txgs equal to this threshold have been created after a commit
 * callback has been registered but not called, then we assume there is an
 * implementation bug.
 */
#define	ZTEST_COMMIT_CALLBACK_THRESH	(TXG_CONCURRENT_STATES + 2)

/*
 * Commit callback test.
 */
void
ztest_dmu_commit_callbacks(ztest_ds_t *zd, uint64_t id)
{
	objset_t *os = zd->zd_os;
	ztest_od_t od[1];
	dmu_tx_t *tx;
	ztest_cb_data_t *cb_data[3], *tmp_cb;
	uint64_t old_txg, txg;
	int i, error;

	ztest_od_init(&od[0], id, FTAG, 0, DMU_OT_UINT64_OTHER, 0, 0);

	if (ztest_object_init(zd, od, sizeof (od), B_FALSE) != 0)
		return;

	tx = dmu_tx_create(os);

	cb_data[0] = ztest_create_cb_data(os, 0);
	dmu_tx_callback_register(tx, ztest_commit_callback, cb_data[0]);

	dmu_tx_hold_write(tx, od[0].od_object, 0, sizeof (uint64_t));

	/* Every once in a while, abort the transaction on purpose */
	if (ztest_random(100) == 0)
		error = -1;

	if (!error)
		error = dmu_tx_assign(tx, TXG_NOWAIT);

	txg = error ? 0 : dmu_tx_get_txg(tx);

	cb_data[0]->zcd_txg = txg;
	cb_data[1] = ztest_create_cb_data(os, txg);
	dmu_tx_callback_register(tx, ztest_commit_callback, cb_data[1]);

	if (error) {
		/*
		 * It's not a strict requirement to call the registered
		 * callbacks from inside dmu_tx_abort(), but that's what
		 * it's supposed to happen in the current implementation
		 * so we will check for that.
		 */
		for (i = 0; i < 2; i++) {
			cb_data[i]->zcd_expected_err = ECANCELED;
			VERIFY(!cb_data[i]->zcd_called);
		}

		dmu_tx_abort(tx);

		for (i = 0; i < 2; i++) {
			VERIFY(cb_data[i]->zcd_called);
			umem_free(cb_data[i], sizeof (ztest_cb_data_t));
		}

		return;
	}

	cb_data[2] = ztest_create_cb_data(os, txg);
	dmu_tx_callback_register(tx, ztest_commit_callback, cb_data[2]);

	/*
	 * Read existing data to make sure there isn't a future leak.
	 */
	VERIFY(0 == dmu_read(os, od[0].od_object, 0, sizeof (uint64_t),
	    &old_txg, DMU_READ_PREFETCH));

	if (old_txg > txg)
		fatal(0, "future leak: got %" PRIu64 ", open txg is %" PRIu64,
		    old_txg, txg);

	dmu_write(os, od[0].od_object, 0, sizeof (uint64_t), &txg, tx);

	(void) mutex_lock(&zcl.zcl_callbacks_lock);

	/*
	 * Since commit callbacks don't have any ordering requirement and since
	 * it is theoretically possible for a commit callback to be called
	 * after an arbitrary amount of time has elapsed since its txg has been
	 * synced, it is difficult to reliably determine whether a commit
	 * callback hasn't been called due to high load or due to a flawed
	 * implementation.
	 *
	 * In practice, we will assume that if after a certain number of txgs a
	 * commit callback hasn't been called, then most likely there's an
	 * implementation bug..
	 */
	tmp_cb = list_head(&zcl.zcl_callbacks);
	if (tmp_cb != NULL &&
	    tmp_cb->zcd_txg > txg - ZTEST_COMMIT_CALLBACK_THRESH) {
		fatal(0, "Commit callback threshold exceeded, oldest txg: %"
		    PRIu64 ", open txg: %" PRIu64 "\n", tmp_cb->zcd_txg, txg);
	}

	/*
	 * Let's find the place to insert our callbacks.
	 *
	 * Even though the list is ordered by txg, it is possible for the
	 * insertion point to not be the end because our txg may already be
	 * quiescing at this point and other callbacks in the open txg
	 * (from other objsets) may have sneaked in.
	 */
	tmp_cb = list_tail(&zcl.zcl_callbacks);
	while (tmp_cb != NULL && tmp_cb->zcd_txg > txg)
		tmp_cb = list_prev(&zcl.zcl_callbacks, tmp_cb);

	/* Add the 3 callbacks to the list */
	for (i = 0; i < 3; i++) {
		if (tmp_cb == NULL)
			list_insert_head(&zcl.zcl_callbacks, cb_data[i]);
		else
			list_insert_after(&zcl.zcl_callbacks, tmp_cb,
			    cb_data[i]);

		cb_data[i]->zcd_added = B_TRUE;
		VERIFY(!cb_data[i]->zcd_called);

		tmp_cb = cb_data[i];
	}

	(void) mutex_unlock(&zcl.zcl_callbacks_lock);

	dmu_tx_commit(tx);
}

/* ARGSUSED */
void
ztest_dsl_prop_get_set(ztest_ds_t *zd, uint64_t id)
{
	zfs_prop_t proplist[] = {
		ZFS_PROP_CHECKSUM,
		ZFS_PROP_COMPRESSION,
		ZFS_PROP_COPIES,
		ZFS_PROP_DEDUP
	};
	ztest_shared_t *zs = ztest_shared;
	int p;

	(void) rw_rdlock(&zs->zs_name_lock);

	for (p = 0; p < sizeof (proplist) / sizeof (proplist[0]); p++)
		(void) ztest_dsl_prop_set_uint64(zd->zd_name, proplist[p],
		    ztest_random_dsl_prop(proplist[p]), (int)ztest_random(2));

	(void) rw_unlock(&zs->zs_name_lock);
}

/* ARGSUSED */
void
ztest_spa_prop_get_set(ztest_ds_t *zd, uint64_t id)
{
	ztest_shared_t *zs = ztest_shared;
	nvlist_t *props = NULL;

	(void) rw_rdlock(&zs->zs_name_lock);

	(void) ztest_spa_prop_set_uint64(zs, ZPOOL_PROP_DEDUPDITTO,
	    ZIO_DEDUPDITTO_MIN + ztest_random(ZIO_DEDUPDITTO_MIN));

	VERIFY3U(spa_prop_get(zs->zs_spa, &props), ==, 0);

	if (zopt_verbose >= 6)
		dump_nvlist(props, 4);

	nvlist_free(props);

	(void) rw_unlock(&zs->zs_name_lock);
}

/*
 * Test snapshot hold/release and deferred destroy.
 */
void
ztest_dmu_snapshot_hold(ztest_ds_t *zd, uint64_t id)
{
	int error;
	objset_t *os = zd->zd_os;
	objset_t *origin;
	char snapname[100];
	char fullname[100];
	char clonename[100];
	char tag[100];
	char osname[MAXNAMELEN];

	(void) rw_rdlock(&ztest_shared->zs_name_lock);

	dmu_objset_name(os, osname);

	(void) snprintf(snapname, 100, "sh1_%llu", id);
	(void) snprintf(fullname, 100, "%s@%s", osname, snapname);
	(void) snprintf(clonename, 100, "%s/ch1_%llu", osname, id);
	(void) snprintf(tag, 100, "%tag_%llu", id);

	/*
	 * Clean up from any previous run.
	 */
	(void) dmu_objset_destroy(clonename, B_FALSE);
	(void) dsl_dataset_user_release(osname, snapname, tag, B_FALSE);
	(void) dmu_objset_destroy(fullname, B_FALSE);

	/*
	 * Create snapshot, clone it, mark snap for deferred destroy,
	 * destroy clone, verify snap was also destroyed.
	 */
	error = dmu_objset_snapshot(osname, snapname, NULL, FALSE);
	if (error) {
		if (error == ENOSPC) {
			ztest_record_enospc("dmu_objset_snapshot");
			goto out;
		}
		fatal(0, "dmu_objset_snapshot(%s) = %d", fullname, error);
	}

	error = dmu_objset_hold(fullname, FTAG, &origin);
	if (error)
		fatal(0, "dmu_objset_hold(%s) = %d", fullname, error);

	error = dmu_objset_clone(clonename, dmu_objset_ds(origin), 0);
	dmu_objset_rele(origin, FTAG);
	if (error) {
		if (error == ENOSPC) {
			ztest_record_enospc("dmu_objset_clone");
			goto out;
		}
		fatal(0, "dmu_objset_clone(%s) = %d", clonename, error);
	}

	error = dmu_objset_destroy(fullname, B_TRUE);
	if (error) {
		fatal(0, "dmu_objset_destroy(%s, B_TRUE) = %d",
		    fullname, error);
	}

	error = dmu_objset_destroy(clonename, B_FALSE);
	if (error)
		fatal(0, "dmu_objset_destroy(%s) = %d", clonename, error);

	error = dmu_objset_hold(fullname, FTAG, &origin);
	if (error != ENOENT)
		fatal(0, "dmu_objset_hold(%s) = %d", fullname, error);

	/*
	 * Create snapshot, add temporary hold, verify that we can't
	 * destroy a held snapshot, mark for deferred destroy,
	 * release hold, verify snapshot was destroyed.
	 */
	error = dmu_objset_snapshot(osname, snapname, NULL, FALSE);
	if (error) {
		if (error == ENOSPC) {
			ztest_record_enospc("dmu_objset_snapshot");
			goto out;
		}
		fatal(0, "dmu_objset_snapshot(%s) = %d", fullname, error);
	}

	error = dsl_dataset_user_hold(osname, snapname, tag, B_FALSE, B_TRUE);
	if (error)
		fatal(0, "dsl_dataset_user_hold(%s)", fullname, tag);

	error = dmu_objset_destroy(fullname, B_FALSE);
	if (error != EBUSY) {
		fatal(0, "dmu_objset_destroy(%s, B_FALSE) = %d",
		    fullname, error);
	}

	error = dmu_objset_destroy(fullname, B_TRUE);
	if (error) {
		fatal(0, "dmu_objset_destroy(%s, B_TRUE) = %d",
		    fullname, error);
	}

	error = dsl_dataset_user_release(osname, snapname, tag, B_FALSE);
	if (error)
		fatal(0, "dsl_dataset_user_release(%s)", fullname, tag);

	VERIFY(dmu_objset_hold(fullname, FTAG, &origin) == ENOENT);

out:
	(void) rw_unlock(&ztest_shared->zs_name_lock);
}

/*
 * Inject random faults into the on-disk data.
 */
/* ARGSUSED */
void
ztest_fault_inject(ztest_ds_t *zd, uint64_t id)
{
	ztest_shared_t *zs = ztest_shared;
	spa_t *spa = zs->zs_spa;
	int fd;
	uint64_t offset;
	uint64_t leaves;
	uint64_t bad = 0x1990c0ffeedecadeull;
	uint64_t top, leaf;
	char path0[MAXPATHLEN];
	char pathrand[MAXPATHLEN];
	size_t fsize;
	int bshift = SPA_MAXBLOCKSHIFT + 2;	/* don't scrog all labels */
	int iters = 1000;
	int maxfaults;
	int mirror_save;
	vdev_t *vd0 = NULL;
	uint64_t guid0 = 0;
	boolean_t islog = B_FALSE;

	VERIFY(mutex_lock(&zs->zs_vdev_lock) == 0);
	maxfaults = MAXFAULTS();
	leaves = MAX(zs->zs_mirrors, 1) * zopt_raidz;
	mirror_save = zs->zs_mirrors;
	VERIFY(mutex_unlock(&zs->zs_vdev_lock) == 0);

	ASSERT(leaves >= 1);

	/*
	 * We need SCL_STATE here because we're going to look at vd0->vdev_tsd.
	 */
	spa_config_enter(spa, SCL_STATE, FTAG, RW_READER);

	if (ztest_random(2) == 0) {
		/*
		 * Inject errors on a normal data device or slog device.
		 */
		top = ztest_random_vdev_top(spa, B_TRUE);
		leaf = ztest_random(leaves) + zs->zs_splits;

		/*
		 * Generate paths to the first leaf in this top-level vdev,
		 * and to the random leaf we selected.  We'll induce transient
		 * write failures and random online/offline activity on leaf 0,
		 * and we'll write random garbage to the randomly chosen leaf.
		 */
		(void) snprintf(path0, sizeof (path0), ztest_dev_template,
		    zopt_dir, zopt_pool, top * leaves + zs->zs_splits);
		(void) snprintf(pathrand, sizeof (pathrand), ztest_dev_template,
		    zopt_dir, zopt_pool, top * leaves + leaf);

		vd0 = vdev_lookup_by_path(spa->spa_root_vdev, path0);
		if (vd0 != NULL && vd0->vdev_top->vdev_islog)
			islog = B_TRUE;

		if (vd0 != NULL && maxfaults != 1) {
			/*
			 * Make vd0 explicitly claim to be unreadable,
			 * or unwriteable, or reach behind its back
			 * and close the underlying fd.  We can do this if
			 * maxfaults == 0 because we'll fail and reexecute,
			 * and we can do it if maxfaults >= 2 because we'll
			 * have enough redundancy.  If maxfaults == 1, the
			 * combination of this with injection of random data
			 * corruption below exceeds the pool's fault tolerance.
			 */
			vdev_file_t *vf = vd0->vdev_tsd;

			if (vf != NULL && ztest_random(3) == 0) {
				(void) close(vf->vf_vnode->v_fd);
				vf->vf_vnode->v_fd = -1;
			} else if (ztest_random(2) == 0) {
				vd0->vdev_cant_read = B_TRUE;
			} else {
				vd0->vdev_cant_write = B_TRUE;
			}
			guid0 = vd0->vdev_guid;
		}
	} else {
		/*
		 * Inject errors on an l2cache device.
		 */
		spa_aux_vdev_t *sav = &spa->spa_l2cache;

		if (sav->sav_count == 0) {
			spa_config_exit(spa, SCL_STATE, FTAG);
			return;
		}
		vd0 = sav->sav_vdevs[ztest_random(sav->sav_count)];
		guid0 = vd0->vdev_guid;
		(void) strcpy(path0, vd0->vdev_path);
		(void) strcpy(pathrand, vd0->vdev_path);

		leaf = 0;
		leaves = 1;
		maxfaults = INT_MAX;	/* no limit on cache devices */
	}

	spa_config_exit(spa, SCL_STATE, FTAG);

	/*
	 * If we can tolerate two or more faults, or we're dealing
	 * with a slog, randomly online/offline vd0.
	 */
	if ((maxfaults >= 2 || islog) && guid0 != 0) {
		if (ztest_random(10) < 6) {
			int flags = (ztest_random(2) == 0 ?
			    ZFS_OFFLINE_TEMPORARY : 0);

			/*
			 * We have to grab the zs_name_lock as writer to
			 * prevent a race between offlining a slog and
			 * destroying a dataset. Offlining the slog will
			 * grab a reference on the dataset which may cause
			 * dmu_objset_destroy() to fail with EBUSY thus
			 * leaving the dataset in an inconsistent state.
			 */
			if (islog)
				(void) rw_wrlock(&ztest_shared->zs_name_lock);

			VERIFY(vdev_offline(spa, guid0, flags) != EBUSY);

			if (islog)
				(void) rw_unlock(&ztest_shared->zs_name_lock);
		} else {
			(void) vdev_online(spa, guid0, 0, NULL);
		}
	}

	if (maxfaults == 0)
		return;

	/*
	 * We have at least single-fault tolerance, so inject data corruption.
	 */
	fd = open(pathrand, O_RDWR);

	if (fd == -1)	/* we hit a gap in the device namespace */
		return;

	fsize = lseek(fd, 0, SEEK_END);

	while (--iters != 0) {
		offset = ztest_random(fsize / (leaves << bshift)) *
		    (leaves << bshift) + (leaf << bshift) +
		    (ztest_random(1ULL << (bshift - 1)) & -8ULL);

		if (offset >= fsize)
			continue;

		VERIFY(mutex_lock(&zs->zs_vdev_lock) == 0);
		if (mirror_save != zs->zs_mirrors) {
			VERIFY(mutex_unlock(&zs->zs_vdev_lock) == 0);
			(void) close(fd);
			return;
		}

		if (pwrite(fd, &bad, sizeof (bad), offset) != sizeof (bad))
			fatal(1, "can't inject bad word at 0x%llx in %s",
			    offset, pathrand);

		VERIFY(mutex_unlock(&zs->zs_vdev_lock) == 0);

		if (zopt_verbose >= 7)
			(void) printf("injected bad word into %s,"
			    " offset 0x%llx\n", pathrand, (u_longlong_t)offset);
	}

	(void) close(fd);
}

/*
 * Verify that DDT repair works as expected.
 */
void
ztest_ddt_repair(ztest_ds_t *zd, uint64_t id)
{
	ztest_shared_t *zs = ztest_shared;
	spa_t *spa = zs->zs_spa;
	objset_t *os = zd->zd_os;
	ztest_od_t od[1];
	uint64_t object, blocksize, txg, pattern, psize;
	enum zio_checksum checksum = spa_dedup_checksum(spa);
	dmu_buf_t *db;
	dmu_tx_t *tx;
	void *buf;
	blkptr_t blk;
	int copies = 2 * ZIO_DEDUPDITTO_MIN;
	int i;

	blocksize = ztest_random_blocksize();
	blocksize = MIN(blocksize, 2048);	/* because we write so many */

	ztest_od_init(&od[0], id, FTAG, 0, DMU_OT_UINT64_OTHER, blocksize, 0);

	if (ztest_object_init(zd, od, sizeof (od), B_FALSE) != 0)
		return;

	/*
	 * Take the name lock as writer to prevent anyone else from changing
	 * the pool and dataset properies we need to maintain during this test.
	 */
	(void) rw_wrlock(&zs->zs_name_lock);

	if (ztest_dsl_prop_set_uint64(zd->zd_name, ZFS_PROP_DEDUP, checksum,
	    B_FALSE) != 0 ||
	    ztest_dsl_prop_set_uint64(zd->zd_name, ZFS_PROP_COPIES, 1,
	    B_FALSE) != 0) {
		(void) rw_unlock(&zs->zs_name_lock);
		return;
	}

	object = od[0].od_object;
	blocksize = od[0].od_blocksize;
	pattern = spa_guid(spa) ^ dmu_objset_fsid_guid(os);

	ASSERT(object != 0);

	tx = dmu_tx_create(os);
	dmu_tx_hold_write(tx, object, 0, copies * blocksize);
	txg = ztest_tx_assign(tx, TXG_WAIT, FTAG);
	if (txg == 0) {
		(void) rw_unlock(&zs->zs_name_lock);
		return;
	}

	/*
	 * Write all the copies of our block.
	 */
	for (i = 0; i < copies; i++) {
		uint64_t offset = i * blocksize;
		VERIFY(dmu_buf_hold(os, object, offset, FTAG, &db,
		    DMU_READ_NO_PREFETCH) == 0);
		ASSERT(db->db_offset == offset);
		ASSERT(db->db_size == blocksize);
		ASSERT(ztest_pattern_match(db->db_data, db->db_size, pattern) ||
		    ztest_pattern_match(db->db_data, db->db_size, 0ULL));
		dmu_buf_will_fill(db, tx);
		ztest_pattern_set(db->db_data, db->db_size, pattern);
		dmu_buf_rele(db, FTAG);
	}

	dmu_tx_commit(tx);
	txg_wait_synced(spa_get_dsl(spa), txg);

	/*
	 * Find out what block we got.
	 */
	VERIFY(dmu_buf_hold(os, object, 0, FTAG, &db,
	    DMU_READ_NO_PREFETCH) == 0);
	blk = *((dmu_buf_impl_t *)db)->db_blkptr;
	dmu_buf_rele(db, FTAG);

	/*
	 * Damage the block.  Dedup-ditto will save us when we read it later.
	 */
	psize = BP_GET_PSIZE(&blk);
	buf = zio_buf_alloc(psize);
	ztest_pattern_set(buf, psize, ~pattern);

	(void) zio_wait(zio_rewrite(NULL, spa, 0, &blk,
	    buf, psize, NULL, NULL, ZIO_PRIORITY_SYNC_WRITE,
	    ZIO_FLAG_CANFAIL | ZIO_FLAG_INDUCE_DAMAGE, NULL));

	zio_buf_free(buf, psize);

	(void) rw_unlock(&zs->zs_name_lock);
}

/*
 * Scrub the pool.
 */
/* ARGSUSED */
void
ztest_scrub(ztest_ds_t *zd, uint64_t id)
{
	ztest_shared_t *zs = ztest_shared;
	spa_t *spa = zs->zs_spa;

	(void) spa_scan(spa, POOL_SCAN_SCRUB);
	(void) poll(NULL, 0, 100); /* wait a moment, then force a restart */
	(void) spa_scan(spa, POOL_SCAN_SCRUB);
}

/*
 * Rename the pool to a different name and then rename it back.
 */
/* ARGSUSED */
void
ztest_spa_rename(ztest_ds_t *zd, uint64_t id)
{
	ztest_shared_t *zs = ztest_shared;
	char *oldname, *newname;
	spa_t *spa;

	(void) rw_wrlock(&zs->zs_name_lock);

	oldname = zs->zs_pool;
	newname = umem_alloc(strlen(oldname) + 5, UMEM_NOFAIL);
	(void) strcpy(newname, oldname);
	(void) strcat(newname, "_tmp");

	/*
	 * Do the rename
	 */
	VERIFY3U(0, ==, spa_rename(oldname, newname));

	/*
	 * Try to open it under the old name, which shouldn't exist
	 */
	VERIFY3U(ENOENT, ==, spa_open(oldname, &spa, FTAG));

	/*
	 * Open it under the new name and make sure it's still the same spa_t.
	 */
	VERIFY3U(0, ==, spa_open(newname, &spa, FTAG));

	ASSERT(spa == zs->zs_spa);
	spa_close(spa, FTAG);

	/*
	 * Rename it back to the original
	 */
	VERIFY3U(0, ==, spa_rename(newname, oldname));

	/*
	 * Make sure it can still be opened
	 */
	VERIFY3U(0, ==, spa_open(oldname, &spa, FTAG));

	ASSERT(spa == zs->zs_spa);
	spa_close(spa, FTAG);

	umem_free(newname, strlen(newname) + 1);

	(void) rw_unlock(&zs->zs_name_lock);
}

/*
 * Verify pool integrity by running zdb.
 */
static void
ztest_run_zdb(char *pool)
{
	int status;
	char zdb[MAXPATHLEN + MAXNAMELEN + 20];
	char zbuf[1024];
	char *bin;
	char *ztest;
	char *isa;
	int isalen;
	FILE *fp;

	(void) realpath(getexecname(), zdb);

	/* zdb lives in /usr/sbin, while ztest lives in /usr/bin */
	bin = strstr(zdb, "/usr/bin/");
	ztest = strstr(bin, "/ztest");
	isa = bin + 8;
	isalen = ztest - isa;
	isa = strdup(isa);
	/* LINTED */
	(void) sprintf(bin,
	    "/usr/sbin%.*s/zdb -bcc%s%s -U %s %s",
	    isalen,
	    isa,
	    zopt_verbose >= 3 ? "s" : "",
	    zopt_verbose >= 4 ? "v" : "",
	    spa_config_path,
	    pool);
	free(isa);

	if (zopt_verbose >= 5)
		(void) printf("Executing %s\n", strstr(zdb, "zdb "));

	fp = popen(zdb, "r");

	while (fgets(zbuf, sizeof (zbuf), fp) != NULL)
		if (zopt_verbose >= 3)
			(void) printf("%s", zbuf);

	status = pclose(fp);

	if (status == 0)
		return;

	ztest_dump_core = 0;
	if (WIFEXITED(status))
		fatal(0, "'%s' exit code %d", zdb, WEXITSTATUS(status));
	else
		fatal(0, "'%s' died with signal %d", zdb, WTERMSIG(status));
}

static void
ztest_walk_pool_directory(char *header)
{
	spa_t *spa = NULL;

	if (zopt_verbose >= 6)
		(void) printf("%s\n", header);

	mutex_enter(&spa_namespace_lock);
	while ((spa = spa_next(spa)) != NULL)
		if (zopt_verbose >= 6)
			(void) printf("\t%s\n", spa_name(spa));
	mutex_exit(&spa_namespace_lock);
}

static void
ztest_spa_import_export(char *oldname, char *newname)
{
	nvlist_t *config, *newconfig;
	uint64_t pool_guid;
	spa_t *spa;

	if (zopt_verbose >= 4) {
		(void) printf("import/export: old = %s, new = %s\n",
		    oldname, newname);
	}

	/*
	 * Clean up from previous runs.
	 */
	(void) spa_destroy(newname);

	/*
	 * Get the pool's configuration and guid.
	 */
	VERIFY3U(0, ==, spa_open(oldname, &spa, FTAG));

	/*
	 * Kick off a scrub to tickle scrub/export races.
	 */
	if (ztest_random(2) == 0)
		(void) spa_scan(spa, POOL_SCAN_SCRUB);

	pool_guid = spa_guid(spa);
	spa_close(spa, FTAG);

	ztest_walk_pool_directory("pools before export");

	/*
	 * Export it.
	 */
	VERIFY3U(0, ==, spa_export(oldname, &config, B_FALSE, B_FALSE));

	ztest_walk_pool_directory("pools after export");

	/*
	 * Try to import it.
	 */
	newconfig = spa_tryimport(config);
	ASSERT(newconfig != NULL);
	nvlist_free(newconfig);

	/*
	 * Import it under the new name.
	 */
	VERIFY3U(0, ==, spa_import(newname, config, NULL));

	ztest_walk_pool_directory("pools after import");

	/*
	 * Try to import it again -- should fail with EEXIST.
	 */
	VERIFY3U(EEXIST, ==, spa_import(newname, config, NULL));

	/*
	 * Try to import it under a different name -- should fail with EEXIST.
	 */
	VERIFY3U(EEXIST, ==, spa_import(oldname, config, NULL));

	/*
	 * Verify that the pool is no longer visible under the old name.
	 */
	VERIFY3U(ENOENT, ==, spa_open(oldname, &spa, FTAG));

	/*
	 * Verify that we can open and close the pool using the new name.
	 */
	VERIFY3U(0, ==, spa_open(newname, &spa, FTAG));
	ASSERT(pool_guid == spa_guid(spa));
	spa_close(spa, FTAG);

	nvlist_free(config);
}

static void
ztest_resume(spa_t *spa)
{
	if (spa_suspended(spa) && zopt_verbose >= 6)
		(void) printf("resuming from suspended state\n");
	spa_vdev_state_enter(spa, SCL_NONE);
	vdev_clear(spa, NULL);
	(void) spa_vdev_state_exit(spa, NULL, 0);
	(void) zio_resume(spa);
}

static void *
ztest_resume_thread(void *arg)
{
	spa_t *spa = arg;

	while (!ztest_exiting) {
		if (spa_suspended(spa))
			ztest_resume(spa);
		(void) poll(NULL, 0, 100);
	}
	return (NULL);
}

static void *
ztest_deadman_thread(void *arg)
{
	ztest_shared_t *zs = arg;
	int grace = 300;
	hrtime_t delta;

	delta = (zs->zs_thread_stop - zs->zs_thread_start) / NANOSEC + grace;

	(void) poll(NULL, 0, (int)(1000 * delta));

	fatal(0, "failed to complete within %d seconds of deadline", grace);

	return (NULL);
}

static void
ztest_execute(ztest_info_t *zi, uint64_t id)
{
	ztest_shared_t *zs = ztest_shared;
	ztest_ds_t *zd = &zs->zs_zd[id % zopt_datasets];
	hrtime_t functime = gethrtime();
	int i;

	for (i = 0; i < zi->zi_iters; i++)
		zi->zi_func(zd, id);

	functime = gethrtime() - functime;

	atomic_add_64(&zi->zi_call_count, 1);
	atomic_add_64(&zi->zi_call_time, functime);

	if (zopt_verbose >= 4) {
		Dl_info dli;
		(void) dladdr((void *)zi->zi_func, &dli);
		(void) printf("%6.2f sec in %s\n",
		    (double)functime / NANOSEC, dli.dli_sname);
	}
}

static void *
ztest_thread(void *arg)
{
	uint64_t id = (uintptr_t)arg;
	ztest_shared_t *zs = ztest_shared;
	uint64_t call_next;
	hrtime_t now;
	ztest_info_t *zi;

	while ((now = gethrtime()) < zs->zs_thread_stop) {
		/*
		 * See if it's time to force a crash.
		 */
		if (now > zs->zs_thread_kill)
			ztest_kill(zs);

		/*
		 * If we're getting ENOSPC with some regularity, stop.
		 */
		if (zs->zs_enospc_count > 10)
			break;

		/*
		 * Pick a random function to execute.
		 */
		zi = &zs->zs_info[ztest_random(ZTEST_FUNCS)];
		call_next = zi->zi_call_next;

		if (now >= call_next &&
		    atomic_cas_64(&zi->zi_call_next, call_next, call_next +
		    ztest_random(2 * zi->zi_interval[0] + 1)) == call_next)
			ztest_execute(zi, id);
	}

	return (NULL);
}

static void
ztest_dataset_name(char *dsname, char *pool, int d)
{
	(void) snprintf(dsname, MAXNAMELEN, "%s/ds_%d", pool, d);
}

static void
ztest_dataset_destroy(ztest_shared_t *zs, int d)
{
	char name[MAXNAMELEN];
	int t;

	ztest_dataset_name(name, zs->zs_pool, d);

	if (zopt_verbose >= 3)
		(void) printf("Destroying %s to free up space\n", name);

	/*
	 * Cleanup any non-standard clones and snapshots.  In general,
	 * ztest thread t operates on dataset (t % zopt_datasets),
	 * so there may be more than one thing to clean up.
	 */
	for (t = d; t < zopt_threads; t += zopt_datasets)
		ztest_dsl_dataset_cleanup(name, t);

	(void) dmu_objset_find(name, ztest_objset_destroy_cb, NULL,
	    DS_FIND_SNAPSHOTS | DS_FIND_CHILDREN);
}

static void
ztest_dataset_dirobj_verify(ztest_ds_t *zd)
{
	uint64_t usedobjs, dirobjs, scratch;

	/*
	 * ZTEST_DIROBJ is the object directory for the entire dataset.
	 * Therefore, the number of objects in use should equal the
	 * number of ZTEST_DIROBJ entries, +1 for ZTEST_DIROBJ itself.
	 * If not, we have an object leak.
	 *
	 * Note that we can only check this in ztest_dataset_open(),
	 * when the open-context and syncing-context values agree.
	 * That's because zap_count() returns the open-context value,
	 * while dmu_objset_space() returns the rootbp fill count.
	 */
	VERIFY3U(0, ==, zap_count(zd->zd_os, ZTEST_DIROBJ, &dirobjs));
	dmu_objset_space(zd->zd_os, &scratch, &scratch, &usedobjs, &scratch);
	ASSERT3U(dirobjs + 1, ==, usedobjs);
}

static int
ztest_dataset_open(ztest_shared_t *zs, int d)
{
	ztest_ds_t *zd = &zs->zs_zd[d];
	uint64_t committed_seq = zd->zd_seq;
	objset_t *os;
	zilog_t *zilog;
	char name[MAXNAMELEN];
	int error;

	ztest_dataset_name(name, zs->zs_pool, d);

	(void) rw_rdlock(&zs->zs_name_lock);

	error = ztest_dataset_create(name);
	if (error == ENOSPC) {
		(void) rw_unlock(&zs->zs_name_lock);
		ztest_record_enospc(FTAG);
		return (error);
	}
	ASSERT(error == 0 || error == EEXIST);

	VERIFY3U(dmu_objset_hold(name, zd, &os), ==, 0);
	(void) rw_unlock(&zs->zs_name_lock);

	ztest_zd_init(zd, os);

	zilog = zd->zd_zilog;

	if (zilog->zl_header->zh_claim_lr_seq != 0 &&
	    zilog->zl_header->zh_claim_lr_seq < committed_seq)
		fatal(0, "missing log records: claimed %llu < committed %llu",
		    zilog->zl_header->zh_claim_lr_seq, committed_seq);

	ztest_dataset_dirobj_verify(zd);

	zil_replay(os, zd, ztest_replay_vector);

	ztest_dataset_dirobj_verify(zd);

	if (zopt_verbose >= 6)
		(void) printf("%s replay %llu blocks, %llu records, seq %llu\n",
		    zd->zd_name,
		    (u_longlong_t)zilog->zl_parse_blk_count,
		    (u_longlong_t)zilog->zl_parse_lr_count,
		    (u_longlong_t)zilog->zl_replaying_seq);

	zilog = zil_open(os, ztest_get_data);

	if (zilog->zl_replaying_seq != 0 &&
	    zilog->zl_replaying_seq < committed_seq)
		fatal(0, "missing log records: replayed %llu < committed %llu",
		    zilog->zl_replaying_seq, committed_seq);

	return (0);
}

static void
ztest_dataset_close(ztest_shared_t *zs, int d)
{
	ztest_ds_t *zd = &zs->zs_zd[d];

	zil_close(zd->zd_zilog);
	dmu_objset_rele(zd->zd_os, zd);

	ztest_zd_fini(zd);
}

/*
 * Kick off threads to run tests on all datasets in parallel.
 */
static void
ztest_run(ztest_shared_t *zs)
{
	thread_t *tid;
	spa_t *spa;
	thread_t resume_tid;
	int error;
	int t, d;

	ztest_exiting = B_FALSE;

	/*
	 * Initialize parent/child shared state.
	 */
	VERIFY(_mutex_init(&zs->zs_vdev_lock, USYNC_THREAD, NULL) == 0);
	VERIFY(rwlock_init(&zs->zs_name_lock, USYNC_THREAD, NULL) == 0);

	zs->zs_thread_start = gethrtime();
	zs->zs_thread_stop = zs->zs_thread_start + zopt_passtime * NANOSEC;
	zs->zs_thread_stop = MIN(zs->zs_thread_stop, zs->zs_proc_stop);
	zs->zs_thread_kill = zs->zs_thread_stop;
	if (ztest_random(100) < zopt_killrate)
		zs->zs_thread_kill -= ztest_random(zopt_passtime * NANOSEC);

	(void) _mutex_init(&zcl.zcl_callbacks_lock, USYNC_THREAD, NULL);

	list_create(&zcl.zcl_callbacks, sizeof (ztest_cb_data_t),
	    offsetof(ztest_cb_data_t, zcd_node));

	/*
	 * Open our pool.
	 */
	kernel_init(FREAD | FWRITE);
	VERIFY(spa_open(zs->zs_pool, &spa, FTAG) == 0);
	zs->zs_spa = spa;

	spa->spa_dedup_ditto = 2 * ZIO_DEDUPDITTO_MIN;

	/*
	 * We don't expect the pool to suspend unless maxfaults == 0,
	 * in which case ztest_fault_inject() temporarily takes away
	 * the only valid replica.
	 */
	if (MAXFAULTS() == 0)
		spa->spa_failmode = ZIO_FAILURE_MODE_WAIT;
	else
		spa->spa_failmode = ZIO_FAILURE_MODE_PANIC;

	/*
	 * Create a thread to periodically resume suspended I/O.
	 */
	VERIFY(thr_create(0, 0, ztest_resume_thread, spa, THR_BOUND,
	    &resume_tid) == 0);

	/*
	 * Create a deadman thread to abort() if we hang.
	 */
	VERIFY(thr_create(0, 0, ztest_deadman_thread, zs, THR_BOUND,
	    NULL) == 0);

	/*
	 * Verify that we can safely inquire about about any object,
	 * whether it's allocated or not.  To make it interesting,
	 * we probe a 5-wide window around each power of two.
	 * This hits all edge cases, including zero and the max.
	 */
	for (t = 0; t < 64; t++) {
		for (d = -5; d <= 5; d++) {
			error = dmu_object_info(spa->spa_meta_objset,
			    (1ULL << t) + d, NULL);
			ASSERT(error == 0 || error == ENOENT ||
			    error == EINVAL);
		}
	}

	/*
	 * If we got any ENOSPC errors on the previous run, destroy something.
	 */
	if (zs->zs_enospc_count != 0) {
		int d = ztest_random(zopt_datasets);
		ztest_dataset_destroy(zs, d);
	}
	zs->zs_enospc_count = 0;

	tid = umem_zalloc(zopt_threads * sizeof (thread_t), UMEM_NOFAIL);

	if (zopt_verbose >= 4)
		(void) printf("starting main threads...\n");

	/*
	 * Kick off all the tests that run in parallel.
	 */
	for (t = 0; t < zopt_threads; t++) {
		if (t < zopt_datasets && ztest_dataset_open(zs, t) != 0)
			return;
		VERIFY(thr_create(0, 0, ztest_thread, (void *)(uintptr_t)t,
		    THR_BOUND, &tid[t]) == 0);
	}

	/*
	 * Wait for all of the tests to complete.  We go in reverse order
	 * so we don't close datasets while threads are still using them.
	 */
	for (t = zopt_threads - 1; t >= 0; t--) {
		VERIFY(thr_join(tid[t], NULL, NULL) == 0);
		if (t < zopt_datasets)
			ztest_dataset_close(zs, t);
	}

	txg_wait_synced(spa_get_dsl(spa), 0);

	zs->zs_alloc = metaslab_class_get_alloc(spa_normal_class(spa));
	zs->zs_space = metaslab_class_get_space(spa_normal_class(spa));

	umem_free(tid, zopt_threads * sizeof (thread_t));

	/* Kill the resume thread */
	ztest_exiting = B_TRUE;
	VERIFY(thr_join(resume_tid, NULL, NULL) == 0);
	ztest_resume(spa);

	/*
	 * Right before closing the pool, kick off a bunch of async I/O;
	 * spa_close() should wait for it to complete.
	 */
	for (uint64_t object = 1; object < 50; object++)
		dmu_prefetch(spa->spa_meta_objset, object, 0, 1ULL << 20);

	spa_close(spa, FTAG);

	/*
	 * Verify that we can loop over all pools.
	 */
	mutex_enter(&spa_namespace_lock);
	for (spa = spa_next(NULL); spa != NULL; spa = spa_next(spa))
		if (zopt_verbose > 3)
			(void) printf("spa_next: found %s\n", spa_name(spa));
	mutex_exit(&spa_namespace_lock);

	/*
	 * Verify that we can export the pool and reimport it under a
	 * different name.
	 */
	if (ztest_random(2) == 0) {
		char name[MAXNAMELEN];
		(void) snprintf(name, MAXNAMELEN, "%s_import", zs->zs_pool);
		ztest_spa_import_export(zs->zs_pool, name);
		ztest_spa_import_export(name, zs->zs_pool);
	}

	kernel_fini();
}

static void
ztest_freeze(ztest_shared_t *zs)
{
	ztest_ds_t *zd = &zs->zs_zd[0];
	spa_t *spa;
	int numloops = 0;

	if (zopt_verbose >= 3)
		(void) printf("testing spa_freeze()...\n");

	kernel_init(FREAD | FWRITE);
	VERIFY3U(0, ==, spa_open(zs->zs_pool, &spa, FTAG));
	VERIFY3U(0, ==, ztest_dataset_open(zs, 0));

	/*
	 * Force the first log block to be transactionally allocated.
	 * We have to do this before we freeze the pool -- otherwise
	 * the log chain won't be anchored.
	 */
	while (BP_IS_HOLE(&zd->zd_zilog->zl_header->zh_log)) {
		ztest_dmu_object_alloc_free(zd, 0);
		zil_commit(zd->zd_zilog, UINT64_MAX, 0);
	}

	txg_wait_synced(spa_get_dsl(spa), 0);

	/*
	 * Freeze the pool.  This stops spa_sync() from doing anything,
	 * so that the only way to record changes from now on is the ZIL.
	 */
	spa_freeze(spa);

	/*
	 * Run tests that generate log records but don't alter the pool config
	 * or depend on DSL sync tasks (snapshots, objset create/destroy, etc).
	 * We do a txg_wait_synced() after each iteration to force the txg
	 * to increase well beyond the last synced value in the uberblock.
	 * The ZIL should be OK with that.
	 */
	while (ztest_random(10) != 0 && numloops++ < zopt_maxloops) {
		ztest_dmu_write_parallel(zd, 0);
		ztest_dmu_object_alloc_free(zd, 0);
		txg_wait_synced(spa_get_dsl(spa), 0);
	}

	/*
	 * Commit all of the changes we just generated.
	 */
	zil_commit(zd->zd_zilog, UINT64_MAX, 0);
	txg_wait_synced(spa_get_dsl(spa), 0);

	/*
	 * Close our dataset and close the pool.
	 */
	ztest_dataset_close(zs, 0);
	spa_close(spa, FTAG);
	kernel_fini();

	/*
	 * Open and close the pool and dataset to induce log replay.
	 */
	kernel_init(FREAD | FWRITE);
	VERIFY3U(0, ==, spa_open(zs->zs_pool, &spa, FTAG));
	VERIFY3U(0, ==, ztest_dataset_open(zs, 0));
	ztest_dataset_close(zs, 0);
	spa_close(spa, FTAG);
	kernel_fini();

	list_destroy(&zcl.zcl_callbacks);

	(void) _mutex_destroy(&zcl.zcl_callbacks_lock);

	(void) rwlock_destroy(&zs->zs_name_lock);
	(void) _mutex_destroy(&zs->zs_vdev_lock);
}

void
print_time(hrtime_t t, char *timebuf)
{
	hrtime_t s = t / NANOSEC;
	hrtime_t m = s / 60;
	hrtime_t h = m / 60;
	hrtime_t d = h / 24;

	s -= m * 60;
	m -= h * 60;
	h -= d * 24;

	timebuf[0] = '\0';

	if (d)
		(void) sprintf(timebuf,
		    "%llud%02lluh%02llum%02llus", d, h, m, s);
	else if (h)
		(void) sprintf(timebuf, "%lluh%02llum%02llus", h, m, s);
	else if (m)
		(void) sprintf(timebuf, "%llum%02llus", m, s);
	else
		(void) sprintf(timebuf, "%llus", s);
}

static nvlist_t *
make_random_props()
{
	nvlist_t *props;

	if (ztest_random(2) == 0)
		return (NULL);

	VERIFY(nvlist_alloc(&props, NV_UNIQUE_NAME, 0) == 0);
	VERIFY(nvlist_add_uint64(props, "autoreplace", 1) == 0);

	(void) printf("props:\n");
	dump_nvlist(props, 4);

	return (props);
}

/*
 * Create a storage pool with the given name and initial vdev size.
 * Then test spa_freeze() functionality.
 */
static void
ztest_init(ztest_shared_t *zs)
{
	spa_t *spa;
	nvlist_t *nvroot, *props;

	VERIFY(_mutex_init(&zs->zs_vdev_lock, USYNC_THREAD, NULL) == 0);
	VERIFY(rwlock_init(&zs->zs_name_lock, USYNC_THREAD, NULL) == 0);

	kernel_init(FREAD | FWRITE);

	/*
	 * Create the storage pool.
	 */
	(void) spa_destroy(zs->zs_pool);
	ztest_shared->zs_vdev_next_leaf = 0;
	zs->zs_splits = 0;
	zs->zs_mirrors = zopt_mirrors;
	nvroot = make_vdev_root(NULL, NULL, zopt_vdev_size, 0,
	    0, zopt_raidz, zs->zs_mirrors, 1);
	props = make_random_props();
	VERIFY3U(0, ==, spa_create(zs->zs_pool, nvroot, props, NULL, NULL));
	nvlist_free(nvroot);

	VERIFY3U(0, ==, spa_open(zs->zs_pool, &spa, FTAG));
	metaslab_sz = 1ULL << spa->spa_root_vdev->vdev_child[0]->vdev_ms_shift;
	spa_close(spa, FTAG);

	kernel_fini();

	ztest_run_zdb(zs->zs_pool);

	ztest_freeze(zs);

	ztest_run_zdb(zs->zs_pool);
}

int
main(int argc, char **argv)
{
	int kills = 0;
	int iters = 0;
	ztest_shared_t *zs;
	size_t shared_size;
	ztest_info_t *zi;
	char timebuf[100];
	char numbuf[6];
	spa_t *spa;
	int i, f;

	(void) setvbuf(stdout, NULL, _IOLBF, 0);

	ztest_random_fd = open("/dev/urandom", O_RDONLY);

	process_options(argc, argv);

	/* Override location of zpool.cache */
	(void) asprintf((char **)&spa_config_path, "%s/zpool.cache", zopt_dir);

	/*
	 * Blow away any existing copy of zpool.cache
	 */
	if (zopt_init != 0)
		(void) remove(spa_config_path);

	shared_size = sizeof (*zs) + zopt_datasets * sizeof (ztest_ds_t);

	zs = ztest_shared = (void *)mmap(0,
	    P2ROUNDUP(shared_size, getpagesize()),
	    PROT_READ | PROT_WRITE, MAP_SHARED | MAP_ANON, -1, 0);

	if (zopt_verbose >= 1) {
		(void) printf("%llu vdevs, %d datasets, %d threads,"
		    " %llu seconds...\n",
		    (u_longlong_t)zopt_vdevs, zopt_datasets, zopt_threads,
		    (u_longlong_t)zopt_time);
	}

	/*
	 * Create and initialize our storage pool.
	 */
	for (i = 1; i <= zopt_init; i++) {
		bzero(zs, sizeof (ztest_shared_t));
		if (zopt_verbose >= 3 && zopt_init != 1)
			(void) printf("ztest_init(), pass %d\n", i);
		zs->zs_pool = zopt_pool;
		ztest_init(zs);
	}

	zs->zs_pool = zopt_pool;
	zs->zs_proc_start = gethrtime();
	zs->zs_proc_stop = zs->zs_proc_start + zopt_time * NANOSEC;

	for (f = 0; f < ZTEST_FUNCS; f++) {
		zi = &zs->zs_info[f];
		*zi = ztest_info[f];
		if (zs->zs_proc_start + zi->zi_interval[0] > zs->zs_proc_stop)
			zi->zi_call_next = UINT64_MAX;
		else
			zi->zi_call_next = zs->zs_proc_start +
			    ztest_random(2 * zi->zi_interval[0] + 1);
	}

	/*
	 * Run the tests in a loop.  These tests include fault injection
	 * to verify that self-healing data works, and forced crashes
	 * to verify that we never lose on-disk consistency.
	 */
	while (gethrtime() < zs->zs_proc_stop) {
		int status;
		pid_t pid;

		/*
		 * Initialize the workload counters for each function.
		 */
		for (f = 0; f < ZTEST_FUNCS; f++) {
			zi = &zs->zs_info[f];
			zi->zi_call_count = 0;
			zi->zi_call_time = 0;
		}

		/* Set the allocation switch size */
		metaslab_df_alloc_threshold = ztest_random(metaslab_sz / 4) + 1;

		pid = fork();

		if (pid == -1)
			fatal(1, "fork failed");

		if (pid == 0) {	/* child */
			struct rlimit rl = { 1024, 1024 };
			(void) setrlimit(RLIMIT_NOFILE, &rl);
			(void) enable_extended_FILE_stdio(-1, -1);
			ztest_run(zs);
			exit(0);
		}

		while (waitpid(pid, &status, 0) != pid)
			continue;

		if (WIFEXITED(status)) {
			if (WEXITSTATUS(status) != 0) {
				(void) fprintf(stderr,
				    "child exited with code %d\n",
				    WEXITSTATUS(status));
				exit(2);
			}
		} else if (WIFSIGNALED(status)) {
			if (WTERMSIG(status) != SIGKILL) {
				(void) fprintf(stderr,
				    "child died with signal %d\n",
				    WTERMSIG(status));
				exit(3);
			}
			kills++;
		} else {
			(void) fprintf(stderr, "something strange happened "
			    "to child\n");
			exit(4);
		}

		iters++;

		if (zopt_verbose >= 1) {
			hrtime_t now = gethrtime();

			now = MIN(now, zs->zs_proc_stop);
			print_time(zs->zs_proc_stop - now, timebuf);
			nicenum(zs->zs_space, numbuf);

			(void) printf("Pass %3d, %8s, %3llu ENOSPC, "
			    "%4.1f%% of %5s used, %3.0f%% done, %8s to go\n",
			    iters,
			    WIFEXITED(status) ? "Complete" : "SIGKILL",
			    (u_longlong_t)zs->zs_enospc_count,
			    100.0 * zs->zs_alloc / zs->zs_space,
			    numbuf,
			    100.0 * (now - zs->zs_proc_start) /
			    (zopt_time * NANOSEC), timebuf);
		}

		if (zopt_verbose >= 2) {
			(void) printf("\nWorkload summary:\n\n");
			(void) printf("%7s %9s   %s\n",
			    "Calls", "Time", "Function");
			(void) printf("%7s %9s   %s\n",
			    "-----", "----", "--------");
			for (f = 0; f < ZTEST_FUNCS; f++) {
				Dl_info dli;

				zi = &zs->zs_info[f];
				print_time(zi->zi_call_time, timebuf);
				(void) dladdr((void *)zi->zi_func, &dli);
				(void) printf("%7llu %9s   %s\n",
				    (u_longlong_t)zi->zi_call_count, timebuf,
				    dli.dli_sname);
			}
			(void) printf("\n");
		}

		/*
		 * It's possible that we killed a child during a rename test,
		 * in which case we'll have a 'ztest_tmp' pool lying around
		 * instead of 'ztest'.  Do a blind rename in case this happened.
		 */
		kernel_init(FREAD);
		if (spa_open(zopt_pool, &spa, FTAG) == 0) {
			spa_close(spa, FTAG);
		} else {
			char tmpname[MAXNAMELEN];
			kernel_fini();
			kernel_init(FREAD | FWRITE);
			(void) snprintf(tmpname, sizeof (tmpname), "%s_tmp",
			    zopt_pool);
			(void) spa_rename(tmpname, zopt_pool);
		}
		kernel_fini();

		ztest_run_zdb(zopt_pool);
	}

	if (zopt_verbose >= 1) {
		(void) printf("%d killed, %d completed, %.0f%% kill rate\n",
		    kills, iters - kills, (100.0 * kills) / MAX(1, iters));
	}

	return (0);
}<|MERGE_RESOLUTION|>--- conflicted
+++ resolved
@@ -2756,24 +2756,13 @@
 		return;
 	}
 
-<<<<<<< HEAD
-	(void) spa_config_exit(spa, SCL_STATE, spa);
-	pthread_mutex_exit(&spa_namespace_lock);
-=======
 	spa_config_exit(spa, SCL_STATE, spa);
->>>>>>> 06a45ce5
 
 	/*
 	 * Expanding the LUN will update the config asynchronously,
 	 * thus we must wait for the async thread to complete any
 	 * pending tasks before proceeding.
 	 */
-<<<<<<< HEAD
-	pthread_mutex_enter(&spa->spa_async_lock);
-	while (spa->spa_async_thread != NULL || spa->spa_async_tasks)
-		cv_wait(&spa->spa_async_cv, &spa->spa_async_lock);
-	pthread_mutex_exit(&spa->spa_async_lock);
-=======
 	for (;;) {
 		boolean_t done;
 		mutex_enter(&spa->spa_async_lock);
@@ -2784,7 +2773,6 @@
 		txg_wait_synced(spa_get_dsl(spa), 0);
 		(void) poll(NULL, 0, 100);
 	}
->>>>>>> 06a45ce5
 
 	spa_config_enter(spa, SCL_STATE, spa, RW_READER);
 
@@ -3693,220 +3681,6 @@
 		} else if (i == 3) {
 			txg_wait_synced(dmu_objset_pool(os), 0);
 		}
-<<<<<<< HEAD
-	}
-
-	dmu_buf_rele(bonus_db, FTAG);
-	umem_free(packbuf, packsize);
-	umem_free(bigbuf, bigsize);
-	umem_free(bigbuf_arcbufs, 2 * s * sizeof (arc_buf_t *));
-}
-
-void
-ztest_dmu_check_future_leak(ztest_args_t *za)
-{
-	objset_t *os = za->za_os;
-	dmu_buf_t *db;
-	ztest_block_tag_t *bt;
-	dmu_object_info_t *doi = &za->za_doi;
-
-	/*
-	 * Make sure that, if there is a write record in the bonus buffer
-	 * of the ZTEST_DIROBJ, that the txg for this record is <= the
-	 * last synced txg of the pool.
-	 */
-	VERIFY(dmu_bonus_hold(os, ZTEST_DIROBJ, FTAG, &db) == 0);
-	za->za_dbuf = db;
-	VERIFY(dmu_object_info(os, ZTEST_DIROBJ, doi) == 0);
-	ASSERT3U(doi->doi_bonus_size, >=, sizeof (*bt));
-	ASSERT3U(doi->doi_bonus_size, <=, db->db_size);
-	ASSERT3U(doi->doi_bonus_size % sizeof (*bt), ==, 0);
-	bt = (void *)((char *)db->db_data + doi->doi_bonus_size - sizeof (*bt));
-	if (bt->bt_objset != 0) {
-		ASSERT3U(bt->bt_objset, ==, dmu_objset_id(os));
-		ASSERT3U(bt->bt_object, ==, ZTEST_DIROBJ);
-		ASSERT3U(bt->bt_offset, ==, -1ULL);
-		ASSERT3U(bt->bt_txg, <, spa_first_txg(za->za_spa));
-	}
-	dmu_buf_rele(db, FTAG);
-	za->za_dbuf = NULL;
-}
-
-void
-ztest_dmu_write_parallel(ztest_args_t *za)
-{
-	objset_t *os = za->za_os;
-	ztest_block_tag_t *rbt = &za->za_rbt;
-	ztest_block_tag_t *wbt = &za->za_wbt;
-	const size_t btsize = sizeof (ztest_block_tag_t);
-	dmu_buf_t *db;
-	int b, error;
-	int bs = ZTEST_DIROBJ_BLOCKSIZE;
-	int do_free = 0;
-	uint64_t off, txg, txg_how;
-	mutex_t *lp;
-	char osname[MAXNAMELEN];
-	char iobuf[SPA_MAXBLOCKSIZE];
-	blkptr_t blk = { 0 };
-	uint64_t blkoff;
-	zbookmark_t zb;
-	dmu_tx_t *tx = dmu_tx_create(os);
-	dmu_buf_t *bonus_db;
-	arc_buf_t *abuf = NULL;
-
-	bzero(&blk, sizeof(blkptr_t));
-	dmu_objset_name(os, osname);
-
-	/*
-	 * Have multiple threads write to large offsets in ZTEST_DIROBJ
-	 * to verify that having multiple threads writing to the same object
-	 * in parallel doesn't cause any trouble.
-	 */
-	if (ztest_random(4) == 0) {
-		/*
-		 * Do the bonus buffer instead of a regular block.
-		 * We need a lock to serialize resize vs. others,
-		 * so we hash on the objset ID.
-		 */
-		b = dmu_objset_id(os) % ZTEST_SYNC_LOCKS;
-		off = -1ULL;
-		dmu_tx_hold_bonus(tx, ZTEST_DIROBJ);
-	} else {
-		b = ztest_random(ZTEST_SYNC_LOCKS);
-		off = za->za_diroff_shared + (b << SPA_MAXBLOCKSHIFT);
-		if (ztest_random(4) == 0) {
-			do_free = 1;
-			dmu_tx_hold_free(tx, ZTEST_DIROBJ, off, bs);
-		} else {
-			dmu_tx_hold_write(tx, ZTEST_DIROBJ, off, bs);
-		}
-	}
-
-	if (off != -1ULL && P2PHASE(off, bs) == 0 && !do_free &&
-	    ztest_random(8) == 0) {
-		VERIFY(dmu_bonus_hold(os, ZTEST_DIROBJ, FTAG, &bonus_db) == 0);
-		abuf = dmu_request_arcbuf(bonus_db, bs);
-	}
-
-	txg_how = ztest_random(2) == 0 ? TXG_WAIT : TXG_NOWAIT;
-	error = dmu_tx_assign(tx, txg_how);
-	if (error) {
-		if (error == ERESTART) {
-			ASSERT(txg_how == TXG_NOWAIT);
-			dmu_tx_wait(tx);
-		} else {
-			ztest_record_enospc("dmu write parallel");
-		}
-		dmu_tx_abort(tx);
-		if (abuf != NULL) {
-			dmu_return_arcbuf(abuf);
-			dmu_buf_rele(bonus_db, FTAG);
-		}
-		return;
-	}
-	txg = dmu_tx_get_txg(tx);
-
-	lp = &ztest_shared->zs_sync_lock[b];
-	(void) mutex_lock(lp);
-
-	wbt->bt_objset = dmu_objset_id(os);
-	wbt->bt_object = ZTEST_DIROBJ;
-	wbt->bt_offset = off;
-	wbt->bt_txg = txg;
-	wbt->bt_thread = za->za_instance;
-	wbt->bt_seq = ztest_shared->zs_seq[b]++;	/* protected by lp */
-
-	/*
-	 * Occasionally, write an all-zero block to test the behavior
-	 * of blocks that compress into holes.
-	 */
-	if (off != -1ULL && ztest_random(8) == 0)
-		bzero(wbt, btsize);
-
-	if (off == -1ULL) {
-		dmu_object_info_t *doi = &za->za_doi;
-		char *dboff;
-
-		VERIFY(dmu_bonus_hold(os, ZTEST_DIROBJ, FTAG, &db) == 0);
-		za->za_dbuf = db;
-		dmu_object_info_from_db(db, doi);
-		ASSERT3U(doi->doi_bonus_size, <=, db->db_size);
-		ASSERT3U(doi->doi_bonus_size, >=, btsize);
-		ASSERT3U(doi->doi_bonus_size % btsize, ==, 0);
-		dboff = (char *)db->db_data + doi->doi_bonus_size - btsize;
-		bcopy(dboff, rbt, btsize);
-		if (rbt->bt_objset != 0) {
-			ASSERT3U(rbt->bt_objset, ==, wbt->bt_objset);
-			ASSERT3U(rbt->bt_object, ==, wbt->bt_object);
-			ASSERT3U(rbt->bt_offset, ==, wbt->bt_offset);
-			ASSERT3U(rbt->bt_txg, <=, wbt->bt_txg);
-		}
-		if (ztest_random(10) == 0) {
-			int newsize = (ztest_random(db->db_size /
-			    btsize) + 1) * btsize;
-
-			ASSERT3U(newsize, >=, btsize);
-			ASSERT3U(newsize, <=, db->db_size);
-			VERIFY3U(dmu_set_bonus(db, newsize, tx), ==, 0);
-			dboff = (char *)db->db_data + newsize - btsize;
-		}
-		dmu_buf_will_dirty(db, tx);
-		bcopy(wbt, dboff, btsize);
-		dmu_buf_rele(db, FTAG);
-		za->za_dbuf = NULL;
-	} else if (do_free) {
-		VERIFY(dmu_free_range(os, ZTEST_DIROBJ, off, bs, tx) == 0);
-	} else if (abuf == NULL) {
-		dmu_write(os, ZTEST_DIROBJ, off, btsize, wbt, tx);
-	} else {
-		bcopy(wbt, abuf->b_data, btsize);
-		dmu_assign_arcbuf(bonus_db, off, abuf, tx);
-		dmu_buf_rele(bonus_db, FTAG);
-	}
-
-	(void) mutex_unlock(lp);
-
-	if (ztest_random(1000) == 0)
-		(void) poll(NULL, 0, 1); /* open dn_notxholds window */
-
-	dmu_tx_commit(tx);
-
-	if (ztest_random(10000) == 0)
-		txg_wait_synced(dmu_objset_pool(os), txg);
-
-	if (off == -1ULL || do_free)
-		return;
-
-	if (ztest_random(2) != 0)
-		return;
-
-	/*
-	 * dmu_sync() the block we just wrote.
-	 */
-	(void) mutex_lock(lp);
-
-	blkoff = P2ALIGN_TYPED(off, bs, uint64_t);
-	error = dmu_buf_hold(os, ZTEST_DIROBJ, blkoff, FTAG, &db);
-	za->za_dbuf = db;
-	if (error) {
-		(void) mutex_unlock(lp);
-		return;
-	}
-	blkoff = off - blkoff;
-	error = dmu_sync(NULL, db, &blk, txg, NULL, NULL);
-	dmu_buf_rele(db, FTAG);
-	za->za_dbuf = NULL;
-
-	if (error) {
-		(void) mutex_unlock(lp);
-		return;
-	}
-
-	if (blk.blk_birth == 0)	{	/* concurrent free */
-		(void) mutex_unlock(lp);
-		return;
-=======
->>>>>>> 06a45ce5
 	}
 
 	dmu_buf_rele(bonus_db, FTAG);
